use either::Either;
use prisma_value::PrismaValue;
use psl::{
    builtin_connectors::{MySqlType, PostgresType},
    datamodel_connector::constraint_names::ConstraintNames,
    parser_database::walkers,
};
use sql_schema_describer as sql;
use std::{borrow::Cow, fmt};

use super::Pair;

pub(crate) type DefaultValuePair<'a> = Pair<'a, Option<walkers::DefaultValueWalker<'a>>, sql::ColumnWalker<'a>>;

pub(crate) enum DefaultKind<'a> {
    #[cfg(feature = "postgresql")]
    Sequence(&'a sql::postgres::Sequence),
    DbGenerated(Option<&'a str>),
    Autoincrement,
    Uuid,
    Cuid,
    Nanoid(Option<u8>),
    Prisma1Uuid,
    Prisma1Cuid,
    Now,
    String(&'a str),
    StringList(Vec<&'a str>),
    EnumVariant(Cow<'a, str>),
    Constant(&'a dyn fmt::Display),
    ConstantList(Vec<&'a dyn fmt::Display>),
    Bytes(&'a [u8]),
    BytesList(Vec<&'a [u8]>),
}

impl<'a> DefaultValuePair<'a> {
    /// The default value, if defined either in the database or PSL.
    pub(crate) fn kind(self) -> Option<DefaultKind<'a>> {
        let sql_kind = self.next.default().map(|d| d.kind());
        let family = self.next.column_type_family();

        match (sql_kind, family) {
            #[cfg(feature = "postgresql")]
            (Some(sql::DefaultKind::Sequence(name)), _) if self.context.is_cockroach() => {
<<<<<<< HEAD
                let connector_data: &PostgresSchemaExt = self.context.sql_schema.downcast_connector_data();
=======
                let connector_data: &sql::postgres::PostgresSchemaExt = self.context.schema.downcast_connector_data();
>>>>>>> fc595772

                let sequence_idx = connector_data
                    .sequences
                    .binary_search_by_key(&name, |s| &s.name)
                    .unwrap();

                Some(DefaultKind::Sequence(&connector_data.sequences[sequence_idx]))
            }
            (_, sql::ColumnTypeFamily::Int | sql::ColumnTypeFamily::BigInt) if self.next.is_autoincrement() => {
                Some(DefaultKind::Autoincrement)
            }
            #[cfg(feature = "postgresql")]
            (Some(sql::DefaultKind::Sequence(_)), _) => Some(DefaultKind::Autoincrement),
            (Some(sql::DefaultKind::UniqueRowid), _) => Some(DefaultKind::Autoincrement),

            (Some(sql::DefaultKind::DbGenerated(default_string)), _) => {
                Some(DefaultKind::DbGenerated(default_string.as_deref()))
            }

            (Some(sql::DefaultKind::Now), sql::ColumnTypeFamily::DateTime) => Some(DefaultKind::Now),

            (Some(sql::DefaultKind::Value(PrismaValue::Null)), _) => Some(DefaultKind::Constant(&"null")),
            (Some(sql::DefaultKind::Value(PrismaValue::String(val))), _) => Some(DefaultKind::String(val)),
            (Some(sql::DefaultKind::Value(PrismaValue::Json(val))), _) => Some(DefaultKind::String(val)),
            (Some(sql::DefaultKind::Value(PrismaValue::Xml(val))), _) => Some(DefaultKind::String(val)),

            (Some(sql::DefaultKind::Value(PrismaValue::Boolean(val))), _) => Some(DefaultKind::Constant(val)),
            (Some(sql::DefaultKind::Value(PrismaValue::Enum(variant))), sql::ColumnTypeFamily::Enum(enum_id)) => {
                let variant = self
                    .context
                    .sql_schema
                    .walk(*enum_id)
                    .variants()
                    .find(|v| v.name() == variant)
                    .unwrap();

                let variant_name = self.context.enum_variant_name(variant.id);

                if !variant_name.prisma_name().is_empty() {
                    Some(DefaultKind::EnumVariant(variant_name.prisma_name()))
                } else {
                    Some(DefaultKind::DbGenerated(variant_name.mapped_name()))
                }
            }
            (Some(sql::DefaultKind::Value(PrismaValue::Int(val))), _) => Some(DefaultKind::Constant(val)),
            (Some(sql::DefaultKind::Value(PrismaValue::Uuid(val))), _) => Some(DefaultKind::Constant(val)),
            (Some(sql::DefaultKind::Value(PrismaValue::DateTime(val))), _) => Some(DefaultKind::Constant(val)),
            (Some(sql::DefaultKind::Value(PrismaValue::Float(val))), _) => Some(DefaultKind::Constant(val)),
            (Some(sql::DefaultKind::Value(PrismaValue::BigInt(val))), _) => Some(DefaultKind::Constant(val)),

            (Some(sql::DefaultKind::Value(PrismaValue::Bytes(val))), _) => Some(DefaultKind::Bytes(val)),

            (Some(sql::DefaultKind::Value(PrismaValue::List(vals))), _) => match vals.first() {
                None => Some(DefaultKind::ConstantList(Vec::new())),
                Some(PrismaValue::String(_) | PrismaValue::Xml(_) | PrismaValue::Json(_)) => {
                    let vals = vals.iter().filter_map(|val| val.as_string()).collect();
                    Some(DefaultKind::StringList(vals))
                }
                Some(
                    PrismaValue::Boolean(_)
                    | PrismaValue::Enum(_)
                    | PrismaValue::Int(_)
                    | PrismaValue::Uuid(_)
                    | PrismaValue::DateTime(_)
                    | PrismaValue::Float(_)
                    | PrismaValue::BigInt(_),
                ) => {
                    let vals = vals.iter().map(|val| val as &'a dyn fmt::Display).collect();
                    Some(DefaultKind::ConstantList(vals))
                }
                Some(PrismaValue::Null) => {
                    let vals = vals.iter().map(|_| &"null" as &'a dyn fmt::Display).collect();
                    Some(DefaultKind::ConstantList(vals))
                }
                Some(PrismaValue::Bytes(_)) => {
                    let vals = vals.iter().filter_map(|val| val.as_bytes()).collect();
                    Some(DefaultKind::BytesList(vals))
                }
                _ => unreachable!(),
            },

            (None, sql::ColumnTypeFamily::String) => match self.previous {
                Some(previous) if previous.is_cuid() => Some(DefaultKind::Cuid),
                Some(previous) if previous.is_uuid() => Some(DefaultKind::Uuid),
                Some(previous) if previous.is_nanoid() => {
                    let length = previous.value().as_function().and_then(|(_, args, _)| {
                        args.arguments
                            .get(0)
                            .map(|arg| arg.value.as_numeric_value().unwrap().0.parse::<u8>().unwrap())
                    });

                    Some(DefaultKind::Nanoid(length))
                }
                None if self.context.version.is_prisma1() && self.context.sql_family.is_postgres() => {
                    let native_type: &PostgresType = self.next.column_type().native_type.as_ref()?.downcast_ref();

                    if native_type == &PostgresType::VarChar(Some(25)) {
                        Some(DefaultKind::Prisma1Cuid)
                    } else if native_type == &PostgresType::VarChar(Some(36)) {
                        Some(DefaultKind::Prisma1Uuid)
                    } else {
                        None
                    }
                }
                None if self.context.version.is_prisma1() && self.context.sql_family.is_mysql() => {
                    let native_type: &MySqlType = self.next.column_type().native_type.as_ref()?.downcast_ref();

                    if native_type == &MySqlType::Char(25) {
                        Some(DefaultKind::Prisma1Cuid)
                    } else if native_type == &MySqlType::Char(36) {
                        Some(DefaultKind::Prisma1Uuid)
                    } else {
                        None
                    }
                }
                _ => None,
            },

            _ => None,
        }
    }

    /// The constraint name, if the database uses them for defaults
    /// and it is non-default.
    pub(crate) fn mapped_name(self) -> Option<&'a str> {
        match self.next.default() {
            Some(def) => def.constraint_name().filter(move |name| name != &self.default_name()),
            None => None,
        }
    }

    fn default_name(self) -> String {
        let container_name = match self.next.refine() {
            Either::Left(col) => col.table().name(),
            Either::Right(col) => col.view().name(),
        };

        ConstraintNames::default_name(container_name, self.next.name(), self.context.active_connector())
    }
}<|MERGE_RESOLUTION|>--- conflicted
+++ resolved
@@ -41,11 +41,9 @@
         match (sql_kind, family) {
             #[cfg(feature = "postgresql")]
             (Some(sql::DefaultKind::Sequence(name)), _) if self.context.is_cockroach() => {
-<<<<<<< HEAD
-                let connector_data: &PostgresSchemaExt = self.context.sql_schema.downcast_connector_data();
-=======
-                let connector_data: &sql::postgres::PostgresSchemaExt = self.context.schema.downcast_connector_data();
->>>>>>> fc595772
+                let connector_data: &sql::postgres::PostgresSchemaExt =
+                    self.context.sql_schema.downcast_connector_data();
+
 
                 let sequence_idx = connector_data
                     .sequences
