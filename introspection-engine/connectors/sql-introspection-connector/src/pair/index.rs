use crate::SqlFamilyTrait;
use psl::{
    datamodel_connector::constraint_names::ConstraintNames,
    parser_database::{walkers, IndexType},
    schema_ast::ast,
    PreviewFeature,
};
use sql_schema_describer as sql;

use super::{IndexFieldPair, Pair};

/// Pairing a PSL index to a database index. Both values are
/// optional, due to in some cases we plainly just copy
/// the PSL attribute to the rendered data model.
///
/// This happens with views, where we need at least one unique
/// field in the view definition, but the database does not
/// hold constraints on views.
pub(crate) type IndexPair<'a> = Pair<'a, Option<walkers::IndexWalker<'a>>, Option<sql::IndexWalker<'a>>>;

impl<'a> IndexPair<'a> {
    /// The position of the index from the PSL, if existing. Used for
    /// sorting the indexes in the final introspected data model.
    pub(crate) fn previous_position(self) -> Option<ast::AttributeId> {
        self.previous.map(|idx| idx.attribute_id())
    }

    /// The user-facing name of the index, defined solely in the
    /// PSL.
    pub(crate) fn name(self) -> Option<&'a str> {
        self.previous.and_then(|i| i.name())
    }

    /// The constraint name in the database, if non-default.
    pub(crate) fn mapped_name(self) -> Option<&'a str> {
        match self.next {
            Some(next) => {
                let columns = next.column_names().collect::<Vec<_>>();

                let default = match next.index_type() {
                    sql::IndexType::Unique => ConstraintNames::unique_index_name(
                        next.table().name(),
                        &columns,
                        self.context.active_connector(),
                    ),
                    _ => ConstraintNames::non_unique_index_name(
                        next.table().name(),
                        &columns,
                        self.context.active_connector(),
                    ),
                };

                (next.name() != default).then(|| next.name())
            }
            None => self.previous.and_then(|prev| prev.mapped_name()),
        }
    }

    /// The type of the index.
    pub(crate) fn index_type(self) -> sql::IndexType {
        let preview_features = self.context.config.preview_features();

        match self.next.map(|next| next.index_type()) {
            Some(sql::IndexType::Fulltext) if !preview_features.contains(PreviewFeature::FullTextIndex) => {
                sql::IndexType::Normal
            }
            Some(typ) => typ,
            None => match self.previous.map(|prev| prev.index_type()) {
                Some(IndexType::Unique) => sql::IndexType::Unique,
                Some(IndexType::Fulltext) => sql::IndexType::Fulltext,
                _ => sql::IndexType::Normal,
            },
        }
    }

    /// SQL Server specific clustering setting. A value is returned if
    /// non-default.
    pub(crate) fn clustered(self) -> Option<bool> {
        if !self.context.sql_family.is_mssql() {
            return None;
        }

<<<<<<< HEAD
        let clustered = match self.next {
            Some(next) => {
                let ext: &MssqlSchemaExt = self.context.sql_schema.downcast_connector_data();
                ext.index_is_clustered(next.id)
            }
            None => self.previous.and_then(|prev| prev.clustered()).unwrap_or(false),
        };

        if !clustered {
            None
        } else {
            Some(clustered)
        }
=======
        #[cfg(feature = "mssql")]
        {
            let ext: &sql::mssql::MssqlSchemaExt = self.context.schema.downcast_connector_data();
            let clustered = ext.index_is_clustered(self.next.id);

            if !clustered {
                return None;
            }

            Some(clustered)
        }
        #[cfg(not(feature = "mssql"))]
        None
>>>>>>> fc595772
    }

    /// A PostgreSQL specific algorithm. Defines the data structure
    /// that defines the index.
    pub(crate) fn algorithm(self) -> Option<&'static str> {
        if !self.context.sql_family().is_postgres() {
            return None;
        }

<<<<<<< HEAD
        match (self.next, self.previous.and_then(|i| i.algorithm())) {
            // Index is defined in a table to the database.
            (Some(next), _) => {
                let data: &PostgresSchemaExt = self.context.sql_schema.downcast_connector_data();

                match data.index_algorithm(next.id) {
                    sql::postgres::SqlIndexAlgorithm::BTree => None,
                    sql::postgres::SqlIndexAlgorithm::Hash => Some("Hash"),
                    sql::postgres::SqlIndexAlgorithm::Gist => Some("Gist"),
                    sql::postgres::SqlIndexAlgorithm::Gin => Some("Gin"),
                    sql::postgres::SqlIndexAlgorithm::SpGist => Some("SpGist"),
                    sql::postgres::SqlIndexAlgorithm::Brin => Some("Brin"),
                }
            }
            // For views, we copy whatever is written in PSL.
            (None, Some(algo)) => match algo {
                psl::parser_database::IndexAlgorithm::BTree => None,
                psl::parser_database::IndexAlgorithm::Hash => Some("Hash"),
                psl::parser_database::IndexAlgorithm::Gist => Some("Gist"),
                psl::parser_database::IndexAlgorithm::Gin => Some("Gin"),
                psl::parser_database::IndexAlgorithm::SpGist => Some("SpGist"),
                psl::parser_database::IndexAlgorithm::Brin => Some("Brin"),
            },
            _ => None,
=======
        #[cfg(feature = "postgresql")]
        {
            let data: &sql::postgres::PostgresSchemaExt = self.context.schema.downcast_connector_data();

            match data.index_algorithm(self.next.id) {
                sql::postgres::SqlIndexAlgorithm::BTree => None,
                sql::postgres::SqlIndexAlgorithm::Hash => Some("Hash"),
                sql::postgres::SqlIndexAlgorithm::Gist => Some("Gist"),
                sql::postgres::SqlIndexAlgorithm::Gin => Some("Gin"),
                sql::postgres::SqlIndexAlgorithm::SpGist => Some("SpGist"),
                sql::postgres::SqlIndexAlgorithm::Brin => Some("Brin"),
            }
>>>>>>> fc595772
        }
        #[cfg(not(feature = "postgresql"))]
        None
    }

    /// The fields that are defining the index.
    pub(crate) fn fields(self) -> Box<dyn Iterator<Item = IndexFieldPair<'a>> + 'a> {
        match (self.next, self.previous) {
            (Some(next), _) => {
                let iter = next.columns().enumerate().map(move |(i, next)| {
                    let previous = self
                        .previous
                        .and_then(|p| p.fields().nth(i).and_then(|f| f.as_scalar_field()));

                    Pair::new(self.context, previous, Some(next))
                });

                Box::new(iter)
            }
            (None, Some(prev)) => {
                let iter = prev
                    .fields()
                    .filter_map(|f| f.as_scalar_field())
                    .map(move |prev| Pair::new(self.context, Some(prev), None));

                Box::new(iter)
            }
            _ => Box::new(std::iter::empty()),
        }
    }

    /// If one field defines the index, returns that field.
    pub(crate) fn field(self) -> Option<IndexFieldPair<'a>> {
        self.defined_in_a_field().then(|| self.fields().next().unwrap())
    }

    fn defined_in_a_field(self) -> bool {
        if !matches!(self.index_type(), sql::IndexType::Unique) {
            return false;
        }

        match (self.next, self.previous) {
            (Some(next), _) => next.columns().len() == 1,
            (_, Some(prev)) => prev.fields().len() == 1,
            _ => false,
        }
    }
}<|MERGE_RESOLUTION|>--- conflicted
+++ resolved
@@ -75,15 +75,15 @@
 
     /// SQL Server specific clustering setting. A value is returned if
     /// non-default.
+    #[cfg(feature = "mssql")]
     pub(crate) fn clustered(self) -> Option<bool> {
         if !self.context.sql_family.is_mssql() {
             return None;
         }
 
-<<<<<<< HEAD
         let clustered = match self.next {
             Some(next) => {
-                let ext: &MssqlSchemaExt = self.context.sql_schema.downcast_connector_data();
+                let ext: &sql::mssql::MssqlSchemaExt = self.context.sql_schema.downcast_connector_data();
                 ext.index_is_clustered(next.id)
             }
             None => self.previous.and_then(|prev| prev.clustered()).unwrap_or(false),
@@ -94,35 +94,20 @@
         } else {
             Some(clustered)
         }
-=======
-        #[cfg(feature = "mssql")]
-        {
-            let ext: &sql::mssql::MssqlSchemaExt = self.context.schema.downcast_connector_data();
-            let clustered = ext.index_is_clustered(self.next.id);
-
-            if !clustered {
-                return None;
-            }
-
-            Some(clustered)
-        }
-        #[cfg(not(feature = "mssql"))]
-        None
->>>>>>> fc595772
     }
 
     /// A PostgreSQL specific algorithm. Defines the data structure
     /// that defines the index.
+    #[cfg(feature = "postgresql")]
     pub(crate) fn algorithm(self) -> Option<&'static str> {
         if !self.context.sql_family().is_postgres() {
             return None;
         }
 
-<<<<<<< HEAD
         match (self.next, self.previous.and_then(|i| i.algorithm())) {
             // Index is defined in a table to the database.
             (Some(next), _) => {
-                let data: &PostgresSchemaExt = self.context.sql_schema.downcast_connector_data();
+                let data: &sql::postgres::PostgresSchemaExt = self.context.sql_schema.downcast_connector_data();
 
                 match data.index_algorithm(next.id) {
                     sql::postgres::SqlIndexAlgorithm::BTree => None,
@@ -143,23 +128,7 @@
                 psl::parser_database::IndexAlgorithm::Brin => Some("Brin"),
             },
             _ => None,
-=======
-        #[cfg(feature = "postgresql")]
-        {
-            let data: &sql::postgres::PostgresSchemaExt = self.context.schema.downcast_connector_data();
-
-            match data.index_algorithm(self.next.id) {
-                sql::postgres::SqlIndexAlgorithm::BTree => None,
-                sql::postgres::SqlIndexAlgorithm::Hash => Some("Hash"),
-                sql::postgres::SqlIndexAlgorithm::Gist => Some("Gist"),
-                sql::postgres::SqlIndexAlgorithm::Gin => Some("Gin"),
-                sql::postgres::SqlIndexAlgorithm::SpGist => Some("SpGist"),
-                sql::postgres::SqlIndexAlgorithm::Brin => Some("Brin"),
-            }
->>>>>>> fc595772
         }
-        #[cfg(not(feature = "postgresql"))]
-        None
     }
 
     /// The fields that are defining the index.
