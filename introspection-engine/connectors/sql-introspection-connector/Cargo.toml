[package]
authors = ["Marcus Böhm <boehm@prisma.io>"]
edition = "2021"
name = "sql-introspection-connector"
version = "0.1.0"

[features]
vendored-openssl = ["quaint/vendored-openssl"]

[dependencies]
anyhow = "1.0.26"
async-trait = "0.1.17"
psl.workspace = true
introspection-connector = { path = "../introspection-connector" }
datamodel-renderer = { path = "../../datamodel-renderer" }
once_cell = "1.3"
regex = "1.2"
bigdecimal = "0.3"
serde.workspace = true
serde_json.workspace = true
sql-schema-describer = { path = "../../../libs/sql-schema-describer" }
thiserror = "1.0.9"
tracing = "0.1"
tracing-futures = "0.2"
user-facing-errors = { workspace = true, features = ["sql"] }
enumflags2 = "0.7.1"
<<<<<<< HEAD

[dependencies.quaint]
git = "https://github.com/prisma/quaint"
rev = "fb4fe90682b4fecb485fd0d6975dd15a3bc9616b"
features = [
    "postgresql",
    "mysql",
    "mssql",
    "sqlite",
    "json",
    "uuid",
    "chrono",
    "bigdecimal"
]
=======
quaint.workspace = true
>>>>>>> d6e67a83

[dev-dependencies]
pretty_assertions = "1"
expect-test = "1.1.0"
<|MERGE_RESOLUTION|>--- conflicted
+++ resolved
@@ -24,12 +24,7 @@
 tracing-futures = "0.2"
 user-facing-errors = { workspace = true, features = ["sql"] }
 enumflags2 = "0.7.1"
-<<<<<<< HEAD
-
-[dependencies.quaint]
-git = "https://github.com/prisma/quaint"
-rev = "fb4fe90682b4fecb485fd0d6975dd15a3bc9616b"
-features = [
+quaint = { workspace = true, features = [
     "postgresql",
     "mysql",
     "mssql",
@@ -38,10 +33,7 @@
     "uuid",
     "chrono",
     "bigdecimal"
-]
-=======
-quaint.workspace = true
->>>>>>> d6e67a83
+] }
 
 [dev-dependencies]
 pretty_assertions = "1"
