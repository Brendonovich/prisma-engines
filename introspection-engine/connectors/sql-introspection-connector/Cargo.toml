--- conflicted
+++ resolved
@@ -28,12 +28,8 @@
 tracing-futures = "0.2"
 user-facing-errors = { workspace = true, features = ["quaint"] }
 enumflags2 = "0.7.1"
-<<<<<<< HEAD
 quaint.workspace = true
 either = "1.8.0"
-=======
-quaint = { workspace = true }
->>>>>>> fc595772
 
 [dev-dependencies]
 pretty_assertions = "1"
