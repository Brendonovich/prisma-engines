--- conflicted
+++ resolved
@@ -25,18 +25,7 @@
 indoc = "1"
 expect-test = "1.1.0"
 url = "2"
-quaint.workspace = true
-
-[dependencies.barrel]
-git = "https://github.com/prisma/barrel.git"
-rev = "4e84cf3d5013b4c92eb81d7ba90cd1c1c01c6805"
-features = ["sqlite3", "mysql", "pg", "mssql"]
-<<<<<<< HEAD
-
-[dependencies.quaint]
-git = "https://github.com/prisma/quaint"
-rev = "fb4fe90682b4fecb485fd0d6975dd15a3bc9616b"
-features = [
+quaint = { workspace = true, features = [
     "postgresql",
     "mysql",
     "mssql",
@@ -46,7 +35,10 @@
     "chrono",
     "bigdecimal",
     "vendored-openssl"
-]
-=======
-branch = "mssql-support"
->>>>>>> d6e67a83
+] }
+
+[dependencies.barrel]
+git = "https://github.com/prisma/barrel.git"
+rev = "4e84cf3d5013b4c92eb81d7ba90cd1c1c01c6805"
+features = ["sqlite3", "mysql", "pg", "mssql"]
+branch = "mssql-support"