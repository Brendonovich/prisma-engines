--- conflicted
+++ resolved
@@ -2,6 +2,9 @@
 name = "psl"
 version = "0.1.0"
 edition = "2021"
+
+[features]
+sqlite-create-many = ["builtin-psl-connectors/sqlite-create-many"]
 
 [dependencies]
 builtin-psl-connectors = { path = "../builtin-connectors" }
@@ -11,12 +14,5 @@
 base64 = "0.13.0"
 dissimilar = "1.0.4"
 expect-test = "1.1.0"
-<<<<<<< HEAD
-indoc = "1"
-
-[features]
-sqlite-create-many = ["builtin-psl-connectors/sqlite-create-many"]
-=======
 indoc.workspace = true
-either = "1.8.1"
->>>>>>> 1e7af066
+either = "1.8.1"