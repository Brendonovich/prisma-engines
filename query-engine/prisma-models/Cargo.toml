--- conflicted
+++ resolved
@@ -5,12 +5,7 @@
 
 [dependencies]
 chrono = { version = "0.4", features = ["serde"] }
-<<<<<<< HEAD
-cuid = { git = "https://github.com/prisma/cuid-rust", rev = "4ffb2e47c772af62fed3ddc92bb7fc444d19e159" }
-datamodel = { path = "../../libs/datamodel/core", features = ["default_generators"] }
-=======
 datamodel = { path = "../../libs/datamodel/core" }
->>>>>>> 2920a978
 itertools = "0.10"
 once_cell = "1.3"
 prisma-value = { path = "../../libs/prisma-value" }
@@ -18,15 +13,4 @@
 serde = "1.0"
 serde_derive = "1.0"
 serde_json = { version = "1.0", features = ["float_roundtrip"] }
-<<<<<<< HEAD
-thiserror = "1.0"
-uuid = { version = "0.8", features = ["serde", "v4"] }
-
-[dependencies.quaint]
-git = "https://github.com/prisma/quaint"
-rev = "479e08a41b13902028906bc05f778688c06a3f18"
-optional = true
-features = ["uuid"]
-=======
-thiserror = "1.0"
->>>>>>> 2920a978
+thiserror = "1.0"