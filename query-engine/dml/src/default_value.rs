--- conflicted
+++ resolved
@@ -90,33 +90,6 @@
         }
     }
 
-<<<<<<< HEAD
-    pub fn kind(&self) -> &DefaultKind {
-        &self.kind
-    }
-
-    pub fn into_kind(self) -> DefaultKind {
-        self.kind
-    }
-
-    pub fn mut_kind(&mut self) -> &mut DefaultKind {
-        &mut self.kind
-    }
-
-    /// Returns either a copy of the contained single value or produces a new
-    /// value as defined by the expression.
-    pub fn get(&self) -> Option<PrismaValue> {
-        match self.kind {
-            DefaultKind::Single(ref v) => Some(v.clone()),
-            #[cfg(feature = "default_generators")]
-            DefaultKind::Expression(ref g) => g.generate(),
-            #[cfg(not(feature = "default_generators"))]
-            DefaultKind::Expression(_) => unreachable!(),
-        }
-    }
-
-=======
->>>>>>> 1e7af066
     /// Does this match @default(autoincrement())?
     pub fn is_autoincrement(&self) -> bool {
         self.kind.is_autoincrement()
