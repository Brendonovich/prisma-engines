--- conflicted
+++ resolved
@@ -5,17 +5,11 @@
 };
 use connector_interface::*;
 use itertools::Itertools;
-<<<<<<< HEAD
 use prisma_models::{dml::prisma_value::PrismaValue, *};
 use quaint::{
     error::ErrorKind,
     prelude::{native_uuid, uuid_to_bin, uuid_to_bin_swapped, Aliasable, Select, SqlFamily},
 };
-=======
-use prisma_models::*;
-use psl::dml::prisma_value::PrismaValue;
-use quaint::{error::ErrorKind, prelude::*};
->>>>>>> fc595772
 use std::{
     collections::{HashMap, HashSet},
     ops::Deref,
@@ -79,17 +73,10 @@
 ) -> crate::Result<SelectionResult> {
     let pk = model.primary_identifier();
 
-<<<<<<< HEAD
     let returned_id = if *sql_family == SqlFamily::Mysql {
         generate_id(conn, &pk, &args, ctx).await?
     } else {
         args.as_record_projection(pk.clone().into())
-=======
-    let returned_id = match sql_family {
-        #[cfg(feature = "mysql")]
-        SqlFamily::Mysql => generate_id(conn, &pk, trace_id.clone(), &args).await?,
-        _ => args.as_record_projection(pk.clone().into()),
->>>>>>> fc595772
     };
 
     let returned_id = returned_id.or_else(|| args.as_record_projection(pk.clone().into()));
