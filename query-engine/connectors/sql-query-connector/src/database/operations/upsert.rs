--- conflicted
+++ resolved
@@ -11,12 +11,8 @@
 use prisma_models::{ModelProjection, Record, SingleRecord};
 use quaint::prelude::{OnConflict, Query};
 
-<<<<<<< HEAD
+#[cfg(any(feature = "postgresql", feature = "mssql", feature = "sqlite"))]
 pub(crate) async fn native_upsert(
-=======
-#[cfg(any(feature = "postgresql", feature = "mssql", feature = "sqlite"))]
-pub async fn native_upsert(
->>>>>>> fc595772
     conn: &dyn QueryExt,
     upsert: NativeUpsert,
     ctx: &Context<'_>,
