use super::{catch, transaction::SqlConnectorTransaction};
<<<<<<< HEAD
use crate::{database::operations::*, Context, QueryExt, SqlError};
=======
use crate::{database::operations::*, operations::upsert::*, sql_info::SqlInfo, QueryExt, SqlError};
>>>>>>> fc595772
use async_trait::async_trait;
use connector::{ConnectionLike, RelAggregationSelection};
use connector_interface::{
    self as connector, filter::Filter, AggregationRow, AggregationSelection, Connection, QueryArguments,
    ReadOperations, RecordFilter, Transaction, WriteArgs, WriteOperations,
};
use prisma_models::{prelude::*, SelectionResult};
use prisma_value::PrismaValue;
use quaint::{
    connector::{IsolationLevel, TransactionCapable},
    prelude::ConnectionInfo,
};
use std::{collections::HashMap, str::FromStr};

pub(crate) struct SqlConnection<C> {
    inner: C,
    connection_info: ConnectionInfo,
    features: psl::PreviewFeatures,
}

impl<C> SqlConnection<C>
where
    C: QueryExt + Send + Sync + 'static,
{
    pub fn new(inner: C, connection_info: &ConnectionInfo, features: psl::PreviewFeatures) -> Self {
        let connection_info = connection_info.clone();

        Self {
            inner,
            connection_info,
            features,
        }
    }
}

impl<C> ConnectionLike for SqlConnection<C> where C: QueryExt + TransactionCapable + Send + Sync + 'static {}

#[async_trait]
impl<C> Connection for SqlConnection<C>
where
    C: QueryExt + TransactionCapable + Send + Sync + 'static,
{
    async fn start_transaction<'a>(
        &'a mut self,
        isolation_level: Option<String>,
    ) -> connector::Result<Box<dyn Transaction + 'a>> {
        let connection_info = &self.connection_info;
        let features = self.features;
        let isolation_level = match isolation_level {
            Some(level) => {
                let transformed = IsolationLevel::from_str(&level)
                    .map_err(SqlError::from)
                    .map_err(|err| err.into_connector_error(&connection_info))?;

                Some(transformed)
            }
            None => None,
        };

        let fut_tx = self.inner.start_transaction(isolation_level);

        catch(self.connection_info.clone(), async move {
            let tx: quaint::connector::Transaction = fut_tx.await.map_err(SqlError::from)?;

            Ok(Box::new(SqlConnectorTransaction::new(tx, connection_info, features)) as Box<dyn Transaction>)
        })
        .await
    }

    fn as_connection_like(&mut self) -> &mut dyn ConnectionLike {
        self
    }
}

#[async_trait]
impl<C> ReadOperations for SqlConnection<C>
where
    C: QueryExt + Send + Sync + 'static,
{
    async fn get_single_record(
        &mut self,
        model: &ModelRef,
        filter: &Filter,
        selected_fields: &FieldSelection,
        aggr_selections: &[RelAggregationSelection],
        trace_id: Option<String>,
    ) -> connector::Result<Option<SingleRecord>> {
        // [Composites] todo: FieldSelection -> ModelProjection conversion
        catch(self.connection_info.clone(), async move {
            let ctx = Context::new(&self.connection_info, trace_id.as_deref());
            read::get_single_record(
                &self.inner,
                model,
                filter,
                &selected_fields.into(),
                aggr_selections,
                &ctx,
            )
            .await
        })
        .await
    }

    async fn get_many_records(
        &mut self,
        model: &ModelRef,
        query_arguments: QueryArguments,
        selected_fields: &FieldSelection,
        aggr_selections: &[RelAggregationSelection],
        trace_id: Option<String>,
    ) -> connector::Result<ManyRecords> {
        catch(self.connection_info.clone(), async move {
            let ctx = Context::new(&self.connection_info, trace_id.as_deref());
            read::get_many_records(
                &self.inner,
                model,
                query_arguments,
                &selected_fields.into(),
                aggr_selections,
                &ctx,
            )
            .await
        })
        .await
    }

    async fn get_related_m2m_record_ids(
        &mut self,
        from_field: &RelationFieldRef,
        from_record_ids: &[SelectionResult],
        trace_id: Option<String>,
    ) -> connector::Result<Vec<(SelectionResult, SelectionResult)>> {
        catch(self.connection_info.clone(), async move {
            let ctx = Context::new(&self.connection_info, trace_id.as_deref());
            read::get_related_m2m_record_ids(&self.inner, from_field, from_record_ids, &ctx).await
        })
        .await
    }

    async fn aggregate_records(
        &mut self,
        model: &ModelRef,
        query_arguments: QueryArguments,
        selections: Vec<AggregationSelection>,
        group_by: Vec<ScalarFieldRef>,
        having: Option<Filter>,
        trace_id: Option<String>,
    ) -> connector::Result<Vec<AggregationRow>> {
        catch(self.connection_info.clone(), async move {
            let ctx = Context::new(&self.connection_info, trace_id.as_deref());
            read::aggregate(&self.inner, model, query_arguments, selections, group_by, having, &ctx).await
        })
        .await
    }
}

#[async_trait]
impl<C> WriteOperations for SqlConnection<C>
where
    C: QueryExt + Send + Sync + 'static,
{
    async fn create_record(
        &mut self,
        model: &ModelRef,
        args: WriteArgs,
        trace_id: Option<String>,
    ) -> connector::Result<SelectionResult> {
        catch(self.connection_info.clone(), async move {
            let ctx = Context::new(&self.connection_info, trace_id.as_deref());
            write::create_record(&self.inner, &self.connection_info.sql_family(), model, args, &ctx).await
        })
        .await
    }

    async fn create_records(
        &mut self,
        model: &ModelRef,
        args: Vec<WriteArgs>,
        skip_duplicates: bool,
        trace_id: Option<String>,
    ) -> connector::Result<usize> {
        catch(self.connection_info.clone(), async move {
            let ctx = Context::new(&self.connection_info, trace_id.as_deref());
            write::create_records(&self.inner, model, args, skip_duplicates, &ctx).await
        })
        .await
    }

    async fn update_records(
        &mut self,
        model: &ModelRef,
        record_filter: RecordFilter,
        args: WriteArgs,
        trace_id: Option<String>,
    ) -> connector::Result<usize> {
        catch(self.connection_info.clone(), async move {
            let ctx = Context::new(&self.connection_info, trace_id.as_deref());
            write::update_records(&self.inner, model, record_filter, args, &ctx).await
        })
        .await
    }

    async fn update_record(
        &mut self,
        model: &ModelRef,
        record_filter: RecordFilter,
        args: WriteArgs,
        trace_id: Option<String>,
    ) -> connector::Result<Option<SelectionResult>> {
        catch(self.connection_info.clone(), async move {
            let ctx = Context::new(&self.connection_info, trace_id.as_deref());
            let mut res = write::update_record(&self.inner, model, record_filter, args, &ctx).await?;
            Ok(res.pop())
        })
        .await
    }

    async fn delete_records(
        &mut self,
        model: &ModelRef,
        record_filter: RecordFilter,
        trace_id: Option<String>,
    ) -> connector::Result<usize> {
        catch(self.connection_info.clone(), async move {
            let ctx = Context::new(&self.connection_info, trace_id.as_deref());
            write::delete_records(&self.inner, model, record_filter, &ctx).await
        })
        .await
    }

    async fn native_upsert_record(
        &mut self,
        upsert: connector_interface::NativeUpsert,
        trace_id: Option<String>,
    ) -> connector::Result<SingleRecord> {
        catch(self.connection_info.clone(), async move {
<<<<<<< HEAD
            let ctx = Context::new(&self.connection_info, trace_id.as_deref());
            upsert::native_upsert(&self.inner, upsert, &ctx).await
=======
            #[cfg(any(feature = "postgresql", feature = "mssql", feature = "sqlite"))]
            return native_upsert(&self.inner, upsert, trace_id).await;

            #[cfg(not(any(feature = "postgresql", feature = "mssql", feature = "sqlite")))]
            unreachable!()
>>>>>>> fc595772
        })
        .await
    }

    async fn m2m_connect(
        &mut self,
        field: &RelationFieldRef,
        parent_id: &SelectionResult,
        child_ids: &[SelectionResult],
        trace_id: Option<String>,
    ) -> connector::Result<()> {
        catch(self.connection_info.clone(), async move {
            let ctx = Context::new(&self.connection_info, trace_id.as_deref());
            write::m2m_connect(&self.inner, field, parent_id, child_ids, &ctx).await
        })
        .await
    }

    async fn m2m_disconnect(
        &mut self,
        field: &RelationFieldRef,
        parent_id: &SelectionResult,
        child_ids: &[SelectionResult],
        trace_id: Option<String>,
    ) -> connector::Result<()> {
        catch(self.connection_info.clone(), async move {
            let ctx = Context::new(&self.connection_info, trace_id.as_deref());
            write::m2m_disconnect(&self.inner, field, parent_id, child_ids, &ctx).await
        })
        .await
    }

    async fn execute_raw(&mut self, inputs: HashMap<String, PrismaValue>) -> connector::Result<usize> {
        catch(self.connection_info.clone(), async move {
            write::execute_raw(&self.inner, self.features, inputs).await
        })
        .await
    }

    async fn query_raw(
        &mut self,
        _model: Option<&ModelRef>,
        inputs: HashMap<String, PrismaValue>,
        _query_type: Option<String>,
    ) -> connector::Result<serde_json::Value> {
        catch(self.connection_info.clone(), async move {
            write::query_raw(&self.inner, inputs).await
        })
        .await
    }
}<|MERGE_RESOLUTION|>--- conflicted
+++ resolved
@@ -1,9 +1,5 @@
 use super::{catch, transaction::SqlConnectorTransaction};
-<<<<<<< HEAD
 use crate::{database::operations::*, Context, QueryExt, SqlError};
-=======
-use crate::{database::operations::*, operations::upsert::*, sql_info::SqlInfo, QueryExt, SqlError};
->>>>>>> fc595772
 use async_trait::async_trait;
 use connector::{ConnectionLike, RelAggregationSelection};
 use connector_interface::{
@@ -234,22 +230,15 @@
         .await
     }
 
+    #[cfg(any(feature = "postgresql", feature = "mssql", feature = "sqlite"))]
     async fn native_upsert_record(
         &mut self,
         upsert: connector_interface::NativeUpsert,
         trace_id: Option<String>,
     ) -> connector::Result<SingleRecord> {
         catch(self.connection_info.clone(), async move {
-<<<<<<< HEAD
             let ctx = Context::new(&self.connection_info, trace_id.as_deref());
             upsert::native_upsert(&self.inner, upsert, &ctx).await
-=======
-            #[cfg(any(feature = "postgresql", feature = "mssql", feature = "sqlite"))]
-            return native_upsert(&self.inner, upsert, trace_id).await;
-
-            #[cfg(not(any(feature = "postgresql", feature = "mssql", feature = "sqlite")))]
-            unreachable!()
->>>>>>> fc595772
         })
         .await
     }
