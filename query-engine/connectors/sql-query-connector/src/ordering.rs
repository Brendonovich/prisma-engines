--- conflicted
+++ resolved
@@ -33,21 +33,13 @@
             .order_by
             .iter()
             .map(|order_by| match order_by {
-<<<<<<< HEAD
                 OrderBy::Scalar(order_by) => self.build_order_scalar(order_by, needs_reversed_order, ctx),
                 OrderBy::ScalarAggregation(order_by) => {
                     self.build_order_aggr_scalar(order_by, needs_reversed_order, ctx)
                 }
                 OrderBy::ToManyAggregation(order_by) => self.build_order_aggr_rel(order_by, needs_reversed_order, ctx),
+                #[cfg(any(feature = "postgresql", feature = "mysql"))]
                 OrderBy::Relevance(order_by) => self.build_order_relevance(order_by, needs_reversed_order, ctx),
-=======
-                OrderBy::Scalar(order_by) => self.build_order_scalar(order_by, needs_reversed_order),
-                OrderBy::ScalarAggregation(order_by) => self.build_order_aggr_scalar(order_by, needs_reversed_order),
-                OrderBy::ToManyAggregation(order_by) => self.build_order_aggr_rel(order_by, needs_reversed_order),
-                #[cfg(any(feature = "postgresql", feature = "mysql"))]
-                OrderBy::Relevance(order_by) => self.build_order_relevance(order_by, needs_reversed_order),
-                _ => unreachable!(),
->>>>>>> fc595772
             })
             .collect_vec()
     }
@@ -73,7 +65,7 @@
         }
     }
 
-<<<<<<< HEAD
+    #[cfg(any(feature = "postgresql", feature = "mysql"))]
     fn build_order_relevance(
         &mut self,
         order_by: &OrderByRelevance,
@@ -81,11 +73,6 @@
         ctx: &Context<'_>,
     ) -> OrderByDefinition {
         let columns: Vec<Expression> = order_by.fields.iter().map(|sf| sf.as_column(ctx).into()).collect();
-=======
-    #[cfg(any(feature = "postgresql", feature = "mysql"))]
-    fn build_order_relevance(&mut self, order_by: &OrderByRelevance, needs_reversed_order: bool) -> OrderByDefinition {
-        let columns: Vec<Expression> = order_by.fields.iter().map(|sf| sf.as_column().into()).collect();
->>>>>>> fc595772
         let order_column: Expression = text_search_relevance(&columns, order_by.search.clone()).into();
         let order: Option<Order> = Some(into_order(&order_by.sort_order, None, needs_reversed_order));
         let order_definition: OrderDefinition = (order_column.clone(), order);
