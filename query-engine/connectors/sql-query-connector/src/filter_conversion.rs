--- conflicted
+++ resolved
@@ -495,7 +495,7 @@
     ctx: &Context<'_>,
 ) -> ConditionTree<'static> {
     match cond {
-<<<<<<< HEAD
+        #[cfg(any(feature = "postgresql", feature = "mysql"))]
         ScalarCondition::JsonCompare(json_compare) => convert_json_filter(
             comparable,
             json_compare,
@@ -505,12 +505,6 @@
             alias,
             ctx,
         ),
-=======
-        #[cfg(any(feature = "postgresql", feature = "mysql"))]
-        ScalarCondition::JsonCompare(json_compare) => {
-            convert_json_filter(comparable, json_compare, reverse, fields.first().unwrap(), mode, alias)
-        }
->>>>>>> fc595772
         _ => match mode {
             QueryMode::Default => default_scalar_filter(comparable, cond, fields, alias, ctx),
             QueryMode::Insensitive => {
