use crate::model_extensions::*;
use connector_interface::filter::*;
use prisma_models::prelude::*;
use quaint::ast::concat;
use quaint::ast::*;
use std::convert::TryInto;

#[derive(Clone, Copy, Debug)]
/// A distinction in aliasing to separate the parent table and the joined data
/// in the statement.
pub enum AliasMode {
    Table,
    Join,
}

impl Default for AliasMode {
    fn default() -> Self {
        AliasMode::Table
    }
}

#[derive(Clone, Copy, Debug, Default)]
/// Aliasing tool to count the nesting level to help with heavily nested
/// self-related queries.
pub struct Alias {
    counter: usize,
    mode: AliasMode,
}

impl Alias {
    /// Increment the alias as a new copy.
    ///
    /// Use when nesting one level down to a new subquery. `AliasMode` is
    /// required due to the fact the current mode can be in `AliasMode::Join`.
    pub fn inc(&self, mode: AliasMode) -> Self {
        Self {
            counter: self.counter + 1,
            mode,
        }
    }

    /// Flip the alias to a different mode keeping the same nesting count.
    pub fn flip(&self, mode: AliasMode) -> Self {
        Self {
            counter: self.counter,
            mode,
        }
    }

    /// A string representation of the current alias. The current mode can be
    /// overridden by defining the `mode_override`.
    pub fn to_string(&self, mode_override: Option<AliasMode>) -> String {
        match mode_override.unwrap_or(self.mode) {
            AliasMode::Table => format!("t{}", self.counter),
            AliasMode::Join => format!("j{}", self.counter),
        }
    }
}

#[derive(Clone)]
pub struct ConditionState {
    reverse: bool,
    alias: Option<Alias>,
}

impl ConditionState {
    fn new(alias: Option<Alias>, reverse: bool) -> Self {
        Self { reverse, alias }
    }

    fn invert_reverse(self) -> Self {
        Self::new(self.alias, !self.reverse)
    }

    fn alias(&self) -> Option<Alias> {
        self.alias
    }

    fn reverse(&self) -> bool {
        self.reverse
    }
}

pub trait AliasedCondition {
    /// Conversion to a query condition tree. Columns will point to the given
    /// alias if provided, otherwise using the fully qualified path.
    ///
    /// Alias should be used only when nesting, making the top level queries
    /// more explicit.
    fn aliased_cond(self, state: ConditionState) -> ConditionTree<'static>;

    fn aliased_condition_from(&self, alias: Option<Alias>, reverse: bool) -> ConditionTree<'static>
    where
        Self: Sized + Clone,
    {
        self.clone().aliased_cond(ConditionState::new(alias, reverse))
    }
}

trait AliasedSelect {
    /// Conversion to a select. Columns will point to the given
    /// alias if provided, otherwise using the fully qualified path.
    ///
    /// Alias should be used only when nesting, making the top level queries
    /// more explicit.
    fn aliased_sel(self, alias: Option<Alias>) -> Select<'static>;
}

trait AliasedColumn {
    /// Conversion to a column. Column will point to the given alias if provided, otherwise the fully qualified path.
    ///
    /// Alias should be used only when nesting, making the top level queries
    /// more explicit.
    fn aliased_col(self, alias: Option<Alias>) -> Column<'static>;
}

impl AliasedColumn for &ScalarFieldRef {
    fn aliased_col(self, alias: Option<Alias>) -> Column<'static> {
        self.as_column().aliased_col(alias)
    }
}

impl AliasedColumn for Column<'static> {
    fn aliased_col(self, alias: Option<Alias>) -> Column<'static> {
        match alias {
            Some(alias) => self.table(alias.to_string(None)),
            None => self,
        }
    }
}

impl AliasedCondition for Filter {
    /// Conversion from a `Filter` to a query condition tree. Aliased when in a nested `SELECT`.
    fn aliased_cond(self, state: ConditionState) -> ConditionTree<'static> {
        match self {
            Filter::And(mut filters) => match filters.len() {
                n if n == 0 => ConditionTree::NoCondition,
                n if n == 1 => filters.pop().unwrap().aliased_cond(state),
                _ => {
                    let exprs = filters
                        .into_iter()
                        .map(|f| f.aliased_cond(state.clone()))
                        .map(Expression::from)
                        .collect();

                    ConditionTree::And(exprs)
                }
            },
            Filter::Or(mut filters) => match filters.len() {
                n if n == 0 => ConditionTree::NegativeCondition,
                n if n == 1 => filters.pop().unwrap().aliased_cond(state),
                _ => {
                    let exprs = filters
                        .into_iter()
                        .map(|f| f.aliased_cond(state.clone()))
                        .map(Expression::from)
                        .collect();

                    ConditionTree::Or(exprs)
                }
            },
            Filter::Not(mut filters) => match filters.len() {
                n if n == 0 => ConditionTree::NoCondition,
                n if n == 1 => filters.pop().unwrap().aliased_cond(state.invert_reverse()).not(),
                _ => {
                    let exprs = filters
                        .into_iter()
                        .map(|f| f.aliased_cond(state.clone().invert_reverse()).not())
                        .map(Expression::from)
                        .collect();

                    ConditionTree::And(exprs)
                }
            },
            Filter::Scalar(filter) => filter.aliased_cond(state),
            Filter::OneRelationIsNull(filter) => filter.aliased_cond(state),
            Filter::Relation(filter) => filter.aliased_cond(state),
            Filter::BoolFilter(b) => {
                if b {
                    ConditionTree::NoCondition
                } else {
                    ConditionTree::NegativeCondition
                }
            }
            Filter::Aggregation(filter) => filter.aliased_cond(state),
            Filter::ScalarList(filter) => filter.aliased_cond(state),
            Filter::Empty => ConditionTree::NoCondition,
            Filter::Composite(_) => unimplemented!("SQL connectors do not support composites yet."),
        }
    }
}

impl AliasedCondition for ScalarFilter {
    /// Conversion from a `ScalarFilter` to a query condition tree. Aliased when in a nested `SELECT`.
    fn aliased_cond(self, state: ConditionState) -> ConditionTree<'static> {
        match self.condition {
            #[cfg(feature = "postgresql")]
            ScalarCondition::Search(_, _) | ScalarCondition::NotSearch(_, _) => {
                let mut projections = match self.condition.clone() {
                    ScalarCondition::Search(_, proj) => proj,
                    ScalarCondition::NotSearch(_, proj) => proj,
                    _ => unreachable!(),
                };

                projections.push(self.projection);

                let columns: Vec<Column> = projections
                    .into_iter()
                    .map(|p| match p {
                        ScalarProjection::Single(field) => field.aliased_col(state.alias()),
                        ScalarProjection::Compound(_) => {
                            unreachable!("Full-text search does not support compound fields")
                        }
                    })
                    .collect();

                let comparable: Expression = text_search(columns.as_slice()).into();

                convert_scalar_filter(
                    comparable,
                    self.condition,
                    state.reverse(),
                    self.mode,
                    &[],
                    state.alias(),
                    false,
                )
            }
            _ => scalar_filter_aliased_cond(self, state.alias(), state.reverse()),
        }
    }
}

<<<<<<< HEAD
#[cfg(feature = "postgresql")]
fn scalar_filter_aliased_cond_search(sf: ScalarFilter, alias: Option<Alias>) -> ConditionTree<'static> {
    let mut projections = match sf.condition.clone() {
        ScalarCondition::Search(_, proj) => proj,
        ScalarCondition::NotSearch(_, proj) => proj,
        _ => unreachable!(),
    };

    projections.push(sf.projection);

    let columns: Vec<Column> = projections
        .into_iter()
        .map(|p| match (p, alias) {
            (ScalarProjection::Single(field), None) => field.as_column(),
            (ScalarProjection::Single(field), Some(alias)) => field.as_column().table(alias.to_string(None)),
            (ScalarProjection::Compound(_), _) => unreachable!("Full-text search does not support compound fields"),
        })
        .collect();

    let comparable: Expression = text_search(columns.as_slice()).into();

    convert_scalar_filter(comparable, sf.condition, sf.mode, &[], false)
}

fn scalar_filter_aliased_cond(sf: ScalarFilter, alias: Option<Alias>) -> ConditionTree<'static> {
    match (alias, sf.projection) {
        (Some(alias), ScalarProjection::Single(field)) => {
            let comparable: Expression = field.as_column().table(alias.to_string(None)).into();
=======
fn scalar_filter_aliased_cond(sf: ScalarFilter, alias: Option<Alias>, reverse: bool) -> ConditionTree<'static> {
    match sf.projection {
        ScalarProjection::Single(field) => {
            let comparable: Expression = field.aliased_col(alias).into();
>>>>>>> d6e67a83

            convert_scalar_filter(comparable, sf.condition, reverse, sf.mode, &[field], alias, false)
        }
        ScalarProjection::Compound(fields) => {
            let columns: Vec<Column<'static>> = fields
                .clone()
                .into_iter()
                .map(|field| field.aliased_col(alias))
                .collect();

            convert_scalar_filter(
                Row::from(columns).into(),
                sf.condition,
                reverse,
                sf.mode,
                &fields,
                alias,
                false,
            )
        }
    }
}

impl AliasedCondition for ScalarListFilter {
    fn aliased_cond(self, state: ConditionState) -> ConditionTree<'static> {
        let comparable: Expression = self.field.aliased_col(state.alias()).into();

        convert_scalar_list_filter(comparable, self.condition, &self.field, state.alias())
    }
}

fn convert_scalar_list_filter(
    comparable: Expression<'static>,
    cond: ScalarListCondition,
    field: &ScalarFieldRef,
    alias: Option<Alias>,
) -> ConditionTree<'static> {
    let condition = match cond {
        ScalarListCondition::Contains(ConditionValue::Value(val)) => {
            comparable.compare_raw("@>", convert_list_pv(field, vec![val]))
        }
        ScalarListCondition::Contains(ConditionValue::FieldRef(field_ref)) => {
            let field_ref_expr: Expression = field_ref.aliased_col(alias).into();

            // This code path is only reachable for connectors with `ScalarLists` capability
            field_ref_expr.equals(comparable.any())
        }
        ScalarListCondition::ContainsEvery(ConditionListValue::List(vals)) => {
            comparable.compare_raw("@>", convert_list_pv(field, vals))
        }
        ScalarListCondition::ContainsEvery(ConditionListValue::FieldRef(field_ref)) => {
            comparable.compare_raw("@>", field_ref.aliased_col(alias))
        }
        ScalarListCondition::ContainsSome(ConditionListValue::List(vals)) => {
            comparable.compare_raw("&&", convert_list_pv(field, vals))
        }
        ScalarListCondition::ContainsSome(ConditionListValue::FieldRef(field_ref)) => {
            comparable.compare_raw("&&", field_ref.aliased_col(alias))
        }
        ScalarListCondition::IsEmpty(true) => comparable.compare_raw("=", Value::Array(Some(vec![])).raw()),
        ScalarListCondition::IsEmpty(false) => comparable.compare_raw("<>", Value::Array(Some(vec![])).raw()),
    };

    ConditionTree::single(condition)
}

impl AliasedCondition for RelationFilter {
    /// Conversion from a `RelationFilter` to a query condition tree. Aliased when in a nested `SELECT`.
    fn aliased_cond(self, state: ConditionState) -> ConditionTree<'static> {
        let ids = ModelProjection::from(self.field.model().primary_identifier()).as_columns();
        let columns: Vec<Column<'static>> = ids.map(|col| col.aliased_col(state.alias())).collect();

        let condition = self.condition;
        let sub_select = self.aliased_sel(state.alias().map(|a| a.inc(AliasMode::Table)));

        let comparison = match condition {
            RelationCondition::AtLeastOneRelatedRecord => Row::from(columns).in_selection(sub_select),
            RelationCondition::EveryRelatedRecord => Row::from(columns).not_in_selection(sub_select),
            RelationCondition::NoRelatedRecord => Row::from(columns).not_in_selection(sub_select),
            RelationCondition::ToOneRelatedRecord => Row::from(columns).in_selection(sub_select),
        };

        comparison.into()
    }
}

impl AliasedSelect for RelationFilter {
    /// The subselect part of the `RelationFilter` `ConditionTree`.
    fn aliased_sel<'a>(self, alias: Option<Alias>) -> Select<'static> {
        let alias = alias.unwrap_or_default();
        let condition = self.condition;

        let table = self.field.as_table();
        let selected_identifier: Vec<Column> = self
            .field
            .identifier_columns()
            .map(|col| col.aliased_col(Some(alias)))
            .collect();

        let join_columns: Vec<Column> = self.field.join_columns().map(|c| c.aliased_col(Some(alias))).collect();

        let related_table = self.field.related_model().as_table();
        let related_join_columns: Vec<_> = ModelProjection::from(self.field.related_field().linking_fields())
            .as_columns()
            .map(|col| col.aliased_col(Some(alias.flip(AliasMode::Join))))
            .collect();

        let nested_conditions = self
            .nested_filter
            .aliased_condition_from(Some(alias.flip(AliasMode::Join)), false)
            .invert_if(condition.invert_of_subselect());

        let conditions = selected_identifier
            .clone()
            .into_iter()
            .fold(nested_conditions, |acc, column| acc.and(column.is_not_null()));

        let join = related_table
            .alias(alias.to_string(Some(AliasMode::Join)))
            .on(Row::from(related_join_columns).equals(Row::from(join_columns)));

        Select::from_table(table.alias(alias.to_string(Some(AliasMode::Table))))
            .columns(selected_identifier)
            .inner_join(join)
            .so_that(conditions)
    }
}

impl AliasedCondition for OneRelationIsNullFilter {
    /// Conversion from a `OneRelationIsNullFilter` to a query condition tree. Aliased when in a nested `SELECT`.
    fn aliased_cond(self, state: ConditionState) -> ConditionTree<'static> {
        let alias = state.alias().map(|a| a.to_string(None));

        let condition = if self.field.relation_is_inlined_in_parent() {
            self.field.as_columns().fold(ConditionTree::NoCondition, |acc, column| {
                let column_is_null = column.opt_table(alias.clone()).is_null();

                match acc {
                    ConditionTree::NoCondition => column_is_null.into(),
                    cond => cond.and(column_is_null),
                }
            })
        } else {
            let relation = self.field.relation();
            let table = relation.as_table();
            let relation_table = match alias {
                Some(ref alias) => table.alias(alias.to_string()),
                None => table,
            };

            let columns_not_null =
                self.field
                    .related_field()
                    .as_columns()
                    .fold(ConditionTree::NoCondition, |acc, column| {
                        let column_is_not_null = column.opt_table(alias.clone()).is_not_null();

                        match acc {
                            ConditionTree::NoCondition => column_is_not_null.into(),
                            cond => cond.and(column_is_not_null),
                        }
                    });

            // If the table is aliased, we need to use that alias in the SELECT too
            // eg: SELECT <alias>.x FROM table AS <alias>
            let columns: Vec<_> = self
                .field
                .related_field()
                .scalar_fields()
                .iter()
                .map(|f| f.as_column().opt_table(alias.clone()))
                .collect();

            let sub_select = Select::from_table(relation_table)
                .columns(columns)
                .and_where(columns_not_null);

            let id_columns: Vec<Column<'static>> = ModelProjection::from(self.field.linking_fields())
                .as_columns()
                .map(|c| c.opt_table(alias.clone()))
                .collect();

            Row::from(id_columns).not_in_selection(sub_select).into()
        };

        ConditionTree::single(condition)
    }
}

impl AliasedCondition for AggregationFilter {
    /// Conversion from an `AggregationFilter` to a query condition tree. Aliased when in a nested `SELECT`.
    fn aliased_cond(self, state: ConditionState) -> ConditionTree<'static> {
        let alias = state.alias();
        let reverse = state.reverse();
        match self {
            AggregationFilter::Count(filter) => aggregate_conditions(*filter, alias, reverse, |x| count(x).into()),
            AggregationFilter::Average(filter) => aggregate_conditions(*filter, alias, reverse, |x| avg(x).into()),
            AggregationFilter::Sum(filter) => aggregate_conditions(*filter, alias, reverse, |x| sum(x).into()),
            AggregationFilter::Min(filter) => aggregate_conditions(*filter, alias, reverse, |x| min(x).into()),
            AggregationFilter::Max(filter) => aggregate_conditions(*filter, alias, reverse, |x| max(x).into()),
        }
    }
}

fn aggregate_conditions<T>(
    filter: Filter,
    alias: Option<Alias>,
    reverse: bool,
    field_transformer: T,
) -> ConditionTree<'static>
where
    T: Fn(Column) -> Expression,
{
    let sf = match filter {
        Filter::Scalar(sf) => sf,
        _ => unimplemented!(),
    };

    match sf.projection {
        ScalarProjection::Compound(_) => {
            unimplemented!("Compound aggregate projections are unsupported.")
        }
        ScalarProjection::Single(field) => {
            let comparable: Expression = field_transformer(field.aliased_col(alias));

            convert_scalar_filter(comparable, sf.condition, reverse, sf.mode, &[field], alias, true)
        }
    }
}

fn convert_scalar_filter(
    comparable: Expression<'static>,
    cond: ScalarCondition,
    reverse: bool,
    mode: QueryMode,
    fields: &[ScalarFieldRef],
    alias: Option<Alias>,
    is_parent_aggregation: bool,
) -> ConditionTree<'static> {
    match cond {
        #[cfg(any(feature = "postgresql", feature = "mysql"))]
        ScalarCondition::JsonCompare(json_compare) => {
            convert_json_filter(comparable, json_compare, reverse, fields.first().unwrap(), mode, alias)
        }
        _ => match mode {
            QueryMode::Default => default_scalar_filter(comparable, cond, fields, alias),
            QueryMode::Insensitive => insensitive_scalar_filter(comparable, cond, fields, alias, is_parent_aggregation),
        },
    }
}

#[cfg(any(feature = "postgresql", feature = "mysql"))]
fn convert_json_filter(
    comparable: Expression<'static>,
    json_condition: JsonCondition,
    reverse: bool,
    field: &ScalarFieldRef,
    query_mode: QueryMode,
    alias: Option<Alias>,
) -> ConditionTree<'static> {
<<<<<<< HEAD
    let json_filter_path = json_condition.path;
    let cond = json_condition.condition;
    let target_type = json_condition.target_type;
    let (expr_json, expr_string): (Expression, Expression) = if let Some(path) = json_filter_path {
        match path {
            #[cfg(feature = "mysql")]
            JsonFilterPath::String(path) => (
                json_extract(comparable.clone(), JsonPath::string(path.clone()), false).into(),
                json_extract(comparable, JsonPath::string(path), true).into(),
            ),
            #[cfg(feature = "postgresql")]
            JsonFilterPath::Array(path) => (
                json_extract(comparable.clone(), JsonPath::array(path.clone()), false).into(),
                json_extract(comparable, JsonPath::array(path), true).into(),
            ),
            _ => unreachable!(),
        }
    } else {
        (comparable.clone(), comparable)
=======
    let JsonCondition {
        path,
        condition,
        target_type,
    } = json_condition;
    let (expr_json, expr_string): (Expression, Expression) = match path {
        Some(JsonFilterPath::String(path)) => (
            json_extract(comparable.clone(), JsonPath::string(path.clone()), false).into(),
            json_extract(comparable, JsonPath::string(path), true).into(),
        ),
        Some(JsonFilterPath::Array(path)) => (
            json_extract(comparable.clone(), JsonPath::array(path.clone()), false).into(),
            json_extract(comparable, JsonPath::array(path), true).into(),
        ),
        _ => (comparable.clone(), comparable),
>>>>>>> d6e67a83
    };

    let condition: Expression = match *condition {
        ScalarCondition::Contains(value) => {
            (expr_json, expr_string).json_contains(field, value, target_type.unwrap(), reverse, alias)
        }
        ScalarCondition::StartsWith(value) => {
            (expr_json, expr_string).json_starts_with(field, value, target_type.unwrap(), reverse, alias)
        }
        ScalarCondition::EndsWith(value) => {
            (expr_json, expr_string).json_ends_with(field, value, target_type.unwrap(), reverse, alias)
        }
        ScalarCondition::GreaterThan(value) => {
            let gt = expr_json
                .clone()
                .greater_than(convert_value(field, value.clone(), alias));

            with_json_type_filter(gt, expr_json, value, alias, reverse)
        }
        ScalarCondition::GreaterThanOrEquals(value) => {
            let gte = expr_json
                .clone()
                .greater_than_or_equals(convert_value(field, value.clone(), alias));

            with_json_type_filter(gte, expr_json, value, alias, reverse)
        }
        ScalarCondition::LessThan(value) => {
            let lt = expr_json.clone().less_than(convert_value(field, value.clone(), alias));

            with_json_type_filter(lt, expr_json, value, alias, reverse)
        }
        ScalarCondition::LessThanOrEquals(value) => {
            let lte = expr_json
                .clone()
                .less_than_or_equals(convert_value(field, value.clone(), alias));

            with_json_type_filter(lte, expr_json, value, alias, reverse)
        }
        // Those conditions are unreachable because json filters are not accessible via the lowercase `not`.
        // They can only be inverted via the uppercase `NOT`, which doesn't invert filters but adds a Filter::Not().
        ScalarCondition::NotContains(_) => unreachable!(),
        ScalarCondition::NotStartsWith(_) => unreachable!(),
        ScalarCondition::NotEndsWith(_) => unreachable!(),
        cond => {
            return convert_scalar_filter(expr_json, cond, reverse, query_mode, &[field.clone()], alias, false);
        }
    };

    ConditionTree::single(condition)
}

<<<<<<< HEAD
#[cfg(any(feature = "postgresql", feature = "mysql"))]
fn filter_json_type(comparable: Expression<'static>, value: PrismaValue) -> Compare {
=======
fn with_json_type_filter(
    comparable: Compare<'static>,
    expr_json: Expression<'static>,
    value: ConditionValue,
    alias: Option<Alias>,
    reverse: bool,
) -> Expression<'static> {
>>>>>>> d6e67a83
    match value {
        ConditionValue::Value(pv) => match pv {
            PrismaValue::Json(json) => {
                let json: serde_json::Value = serde_json::from_str(json.as_str()).unwrap();

                match json {
                    serde_json::Value::String(_) if reverse => {
                        comparable.or(expr_json.json_type_not_equals(JsonType::String)).into()
                    }
                    serde_json::Value::String(_) => comparable.and(expr_json.json_type_equals(JsonType::String)).into(),
                    serde_json::Value::Number(_) if reverse => {
                        comparable.or(expr_json.json_type_not_equals(JsonType::Number)).into()
                    }
                    serde_json::Value::Number(_) => comparable.and(expr_json.json_type_equals(JsonType::Number)).into(),
                    v => panic!("JSON target types only accept strings or numbers, found: {}", v),
                }
            }
            _ => unreachable!(),
        },
        ConditionValue::FieldRef(field_ref) if reverse => comparable
            .or(expr_json.json_type_not_equals(field_ref.aliased_col(alias)))
            .into(),
        ConditionValue::FieldRef(field_ref) => comparable
            .and(expr_json.json_type_equals(field_ref.aliased_col(alias)))
            .into(),
    }
}

fn default_scalar_filter(
    comparable: Expression<'static>,
    cond: ScalarCondition,
    fields: &[ScalarFieldRef],
    alias: Option<Alias>,
) -> ConditionTree<'static> {
    let condition = match cond {
        ScalarCondition::Equals(ConditionValue::Value(PrismaValue::Null)) => comparable.is_null(),
        ScalarCondition::NotEquals(ConditionValue::Value(PrismaValue::Null)) => comparable.is_not_null(),
        ScalarCondition::Equals(value) => comparable.equals(convert_first_value(fields, value, alias)),
        ScalarCondition::NotEquals(value) => comparable.not_equals(convert_first_value(fields, value, alias)),
        ScalarCondition::Contains(value) => match value {
            ConditionValue::Value(value) => comparable.like(format!("%{}%", value)),
            ConditionValue::FieldRef(field_ref) => comparable.like(quaint::ast::concat::<'_, Expression<'_>>(vec![
                Value::text("%").raw().into(),
                field_ref.aliased_col(alias).into(),
                Value::text("%").raw().into(),
            ])),
        },
        ScalarCondition::NotContains(value) => match value {
            ConditionValue::Value(value) => comparable.not_like(format!("%{}%", value)),
            ConditionValue::FieldRef(field_ref) => {
                comparable.not_like(quaint::ast::concat::<'_, Expression<'_>>(vec![
                    Value::text("%").raw().into(),
                    field_ref.aliased_col(alias).into(),
                    Value::text("%").raw().into(),
                ]))
            }
        },
        ScalarCondition::StartsWith(value) => match value {
            ConditionValue::Value(value) => comparable.like(format!("{}%", value)),
            ConditionValue::FieldRef(field_ref) => comparable.like(quaint::ast::concat::<'_, Expression<'_>>(vec![
                field_ref.aliased_col(alias).into(),
                Value::text("%").raw().into(),
            ])),
        },
        ScalarCondition::NotStartsWith(value) => match value {
            ConditionValue::Value(value) => comparable.not_like(format!("{}%", value)),
            ConditionValue::FieldRef(field_ref) => {
                comparable.not_like(quaint::ast::concat::<'_, Expression<'_>>(vec![
                    field_ref.aliased_col(alias).into(),
                    Value::text("%").raw().into(),
                ]))
            }
        },
        ScalarCondition::EndsWith(value) => match value {
            ConditionValue::Value(value) => comparable.like(format!("%{}", value)),
            ConditionValue::FieldRef(field_ref) => comparable.like(quaint::ast::concat::<'_, Expression<'_>>(vec![
                Value::text("%").raw().into(),
                field_ref.aliased_col(alias).into(),
            ])),
        },
        ScalarCondition::NotEndsWith(value) => match value {
            ConditionValue::Value(value) => comparable.not_like(format!("%{}", value)),
            ConditionValue::FieldRef(field_ref) => {
                comparable.not_like(quaint::ast::concat::<'_, Expression<'_>>(vec![
                    Value::text("%").raw().into(),
                    field_ref.aliased_col(alias).into(),
                ]))
            }
        },
        ScalarCondition::LessThan(value) => comparable.less_than(convert_first_value(fields, value, alias)),
        ScalarCondition::LessThanOrEquals(value) => {
            comparable.less_than_or_equals(convert_first_value(fields, value, alias))
        }
        ScalarCondition::GreaterThan(value) => comparable.greater_than(convert_first_value(fields, value, alias)),
        ScalarCondition::GreaterThanOrEquals(value) => {
            comparable.greater_than_or_equals(convert_first_value(fields, value, alias))
        }
        ScalarCondition::In(ConditionListValue::List(values)) => match values.split_first() {
            Some((PrismaValue::List(_), _)) => {
                let mut sql_values = Values::with_capacity(values.len());

                for pv in values {
                    let list_value = convert_pvs(fields, pv.into_list().unwrap());
                    sql_values.push(list_value);
                }

                comparable.in_selection(sql_values)
            }
            _ => comparable.in_selection(convert_pvs(fields, values)),
        },
        ScalarCondition::In(ConditionListValue::FieldRef(field_ref)) => {
            // This code path is only reachable for connectors with `ScalarLists` capability
            comparable.equals(Expression::from(field_ref.aliased_col(alias)).any())
        }
        ScalarCondition::NotIn(ConditionListValue::List(values)) => match values.split_first() {
            Some((PrismaValue::List(_), _)) => {
                let mut sql_values = Values::with_capacity(values.len());

                for pv in values {
                    let list_value = convert_pvs(fields, pv.into_list().unwrap());
                    sql_values.push(list_value);
                }

                comparable.not_in_selection(sql_values)
            }
            _ => comparable.not_in_selection(convert_pvs(fields, values)),
        },
<<<<<<< HEAD
        #[cfg(not(feature = "postgresql"))]
        ScalarCondition::Search(_, _) => unreachable!(),
        #[cfg(feature = "postgresql")]
=======
        ScalarCondition::NotIn(ConditionListValue::FieldRef(field_ref)) => {
            // This code path is only reachable for connectors with `ScalarLists` capability
            comparable.not_equals(Expression::from(field_ref.aliased_col(alias)).all())
        }
>>>>>>> d6e67a83
        ScalarCondition::Search(value, _) => {
            let query: String = value
                .into_value()
                .unwrap()
                .try_into()
                .unwrap_or_else(|err: ConversionFailure| panic!("{}", err));

            comparable.matches(query)
        }
        #[cfg(not(feature = "postgresql"))]
        ScalarCondition::NotSearch(_, _) => unreachable!(),
        #[cfg(feature = "postgresql")]
        ScalarCondition::NotSearch(value, _) => {
            let query: String = value
                .into_value()
                .unwrap()
                .try_into()
                .unwrap_or_else(|err: ConversionFailure| panic!("{}", err));

            comparable.not_matches(query)
        }
        ScalarCondition::JsonCompare(_) => unreachable!(),
        ScalarCondition::IsSet(_) => unreachable!(),
    };

    ConditionTree::single(condition)
}

fn insensitive_scalar_filter(
    comparable: Expression<'static>,
    cond: ScalarCondition,
    fields: &[ScalarFieldRef],
    alias: Option<Alias>,
    is_parent_aggregation: bool,
) -> ConditionTree<'static> {
    // Current workaround: We assume we can use ILIKE when we see `mode: insensitive`, because postgres is the only DB that has
    // insensitive. We need a connector context for filter building that is unexpectedly complicated to integrate.
    let condition = match cond {
        ScalarCondition::Equals(ConditionValue::Value(PrismaValue::Null)) => comparable.is_null(),
        ScalarCondition::Equals(value) => match value {
            ConditionValue::Value(value) => comparable.compare_raw("ILIKE", format!("{}", value)),
            ConditionValue::FieldRef(field_ref) => comparable.compare_raw("ILIKE", field_ref.aliased_col(alias)),
        },
        ScalarCondition::NotEquals(ConditionValue::Value(PrismaValue::Null)) => comparable.is_not_null(),
        ScalarCondition::NotEquals(value) => match value {
            ConditionValue::Value(value) => comparable.compare_raw("NOT ILIKE", format!("{}", value)),
            ConditionValue::FieldRef(field_ref) => comparable.compare_raw("NOT ILIKE", field_ref.aliased_col(alias)),
        },
        ScalarCondition::Contains(value) => match value {
            ConditionValue::Value(value) => comparable.compare_raw("ILIKE", format!("%{}%", value)),
            ConditionValue::FieldRef(field_ref) => comparable.compare_raw(
                "ILIKE",
                concat::<'_, Expression<'_>>(vec![
                    Value::text("%").into(),
                    field_ref.aliased_col(alias).into(),
                    Value::text("%").into(),
                ]),
            ),
        },
        ScalarCondition::NotContains(value) => match value {
            ConditionValue::Value(value) => comparable.compare_raw("NOT ILIKE", format!("%{}%", value)),
            ConditionValue::FieldRef(field_ref) => comparable.compare_raw(
                "NOT ILIKE",
                concat::<'_, Expression<'_>>(vec![
                    Value::text("%").into(),
                    field_ref.aliased_col(alias).into(),
                    Value::text("%").into(),
                ]),
            ),
        },
        ScalarCondition::StartsWith(value) => match value {
            ConditionValue::Value(value) => comparable.compare_raw("ILIKE", format!("{}%", value)),
            ConditionValue::FieldRef(field_ref) => comparable.compare_raw(
                "ILIKE",
                concat::<'_, Expression<'_>>(vec![field_ref.aliased_col(alias).into(), Value::text("%").into()]),
            ),
        },
        ScalarCondition::NotStartsWith(value) => match value {
            ConditionValue::Value(value) => comparable.compare_raw("NOT ILIKE", format!("{}%", value)),
            ConditionValue::FieldRef(field_ref) => comparable.compare_raw(
                "NOT ILIKE",
                concat::<'_, Expression<'_>>(vec![field_ref.aliased_col(alias).into(), Value::text("%").into()]),
            ),
        },
        ScalarCondition::EndsWith(value) => match value {
            ConditionValue::Value(value) => comparable.compare_raw("ILIKE", format!("%{}", value)),
            ConditionValue::FieldRef(field_ref) => comparable.compare_raw(
                "ILIKE",
                concat::<'_, Expression<'_>>(vec![Value::text("%").into(), field_ref.aliased_col(alias).into()]),
            ),
        },
        ScalarCondition::NotEndsWith(value) => match value {
            ConditionValue::Value(value) => comparable.compare_raw("NOT ILIKE", format!("%{}", value)),
            ConditionValue::FieldRef(field_ref) => comparable.compare_raw(
                "NOT ILIKE",
                concat::<'_, Expression<'_>>(vec![Value::text("%").into(), field_ref.aliased_col(alias).into()]),
            ),
        },
        ScalarCondition::LessThan(value) => {
            let comparable: Expression = lower_if(comparable, !is_parent_aggregation);

            comparable.less_than(lower(convert_first_value(fields, value, alias)))
        }
        ScalarCondition::LessThanOrEquals(value) => {
            let comparable: Expression = lower_if(comparable, !is_parent_aggregation);

            comparable.less_than_or_equals(lower(convert_first_value(fields, value, alias)))
        }
        ScalarCondition::GreaterThan(value) => {
            let comparable: Expression = lower_if(comparable, !is_parent_aggregation);

            comparable.greater_than(lower(convert_first_value(fields, value, alias)))
        }
        ScalarCondition::GreaterThanOrEquals(value) => {
            let comparable: Expression = lower_if(comparable, !is_parent_aggregation);

            comparable.greater_than_or_equals(lower(convert_first_value(fields, value, alias)))
        }
        ScalarCondition::In(ConditionListValue::List(values)) => match values.split_first() {
            Some((PrismaValue::List(_), _)) => {
                let mut sql_values = Values::with_capacity(values.len());

                for pv in values {
                    let list_value = convert_pvs(fields, pv.into_list().unwrap());
                    sql_values.push(list_value);
                }

                let comparable: Expression = lower_if(comparable, !is_parent_aggregation);

                comparable.in_selection(sql_values)
            }
            _ => {
                let comparable: Expression = lower_if(comparable, !is_parent_aggregation);

                comparable.in_selection(
                    values
                        .into_iter()
                        .map(|value| {
                            let val: Expression = lower(convert_first_value(fields, value, alias)).into();
                            val
                        })
                        .collect::<Vec<_>>(),
                )
            }
        },
        ScalarCondition::In(ConditionListValue::FieldRef(field_ref)) => {
            // This code path is only reachable for connectors with `ScalarLists` capability
            comparable.compare_raw("ILIKE", Expression::from(field_ref.aliased_col(alias)).any())
        }
        ScalarCondition::NotIn(ConditionListValue::List(values)) => match values.split_first() {
            Some((PrismaValue::List(_), _)) => {
                let mut sql_values = Values::with_capacity(values.len());

                for pv in values {
                    let list_value = convert_pvs(fields, pv.into_list().unwrap());
                    sql_values.push(list_value);
                }

                let comparable: Expression = lower(comparable).into();

                comparable.not_in_selection(sql_values)
            }
            _ => {
                let comparable: Expression = lower(comparable).into();

                comparable.not_in_selection(
                    values
                        .into_iter()
                        .map(|value| {
                            let val: Expression = lower(convert_first_value(fields, value, alias)).into();
                            val
                        })
                        .collect::<Vec<_>>(),
                )
            }
        },
<<<<<<< HEAD
        #[cfg(not(feature = "postgresql"))]
        ScalarCondition::Search(_, _) => unreachable!(),
        #[cfg(feature = "postgresql")]
=======
        ScalarCondition::NotIn(ConditionListValue::FieldRef(field_ref)) => {
            // This code path is only reachable for connectors with `ScalarLists` capability
            comparable.compare_raw("NOT ILIKE", Expression::from(field_ref.aliased_col(alias)).all())
        }
>>>>>>> d6e67a83
        ScalarCondition::Search(value, _) => {
            let query: String = value
                .into_value()
                .unwrap()
                .try_into()
                .unwrap_or_else(|err: ConversionFailure| panic!("{}", err));

            comparable.matches(query)
        }
        #[cfg(not(feature = "postgresql"))]
        ScalarCondition::NotSearch(_, _) => unreachable!(),
        #[cfg(feature = "postgresql")]
        ScalarCondition::NotSearch(value, _) => {
            let query: String = value
                .into_value()
                .unwrap()
                .try_into()
                .unwrap_or_else(|err: ConversionFailure| panic!("{}", err));

            comparable.not_matches(query)
        }
        ScalarCondition::JsonCompare(_) => unreachable!(),
        ScalarCondition::IsSet(_) => unreachable!(),
    };

    ConditionTree::single(condition)
}

fn lower_if(expr: Expression<'_>, cond: bool) -> Expression<'_> {
    if cond {
        lower(expr).into()
    } else {
        expr
    }
}

fn convert_value<'a>(field: &ScalarFieldRef, value: impl Into<ConditionValue>, alias: Option<Alias>) -> Expression<'a> {
    match value.into() {
        ConditionValue::Value(pv) => convert_pv(field, pv),
        ConditionValue::FieldRef(field_ref) => field_ref.aliased_col(alias).into(),
    }
}

fn convert_first_value<'a>(
    fields: &[ScalarFieldRef],
    value: impl Into<ConditionValue>,
    alias: Option<Alias>,
) -> Expression<'a> {
    match value.into() {
        ConditionValue::Value(pv) => convert_pv(fields.first().unwrap(), pv),
        ConditionValue::FieldRef(field_ref) => field_ref.aliased_col(alias).into(),
    }
}

fn convert_pv<'a>(field: &ScalarFieldRef, pv: PrismaValue) -> Expression<'a> {
    field.value(pv).into()
}

fn convert_list_pv<'a>(field: &ScalarFieldRef, values: Vec<PrismaValue>) -> Expression<'a> {
    Value::Array(Some(values.into_iter().map(|val| field.value(val)).collect())).into()
}

fn convert_pvs<'a>(fields: &[ScalarFieldRef], values: Vec<PrismaValue>) -> Vec<Value<'a>> {
    if fields.len() == values.len() {
        fields
            .iter()
            .zip(values)
            .map(|(field, value)| field.value(value))
            .collect()
    } else {
        let field = fields.first().unwrap();
        values.into_iter().map(|value| field.value(value)).collect()
    }
}

trait JsonFilterExt {
    fn json_contains(
        self,
        field: &ScalarFieldRef,
        value: ConditionValue,
        target_type: JsonTargetType,
        reverse: bool,
        alias: Option<Alias>,
    ) -> Expression<'static>;

    fn json_starts_with(
        self,
        field: &ScalarFieldRef,
        value: ConditionValue,
        target_type: JsonTargetType,
        reverse: bool,
        alias: Option<Alias>,
    ) -> Expression<'static>;

    fn json_ends_with(
        self,
        field: &ScalarFieldRef,
        value: ConditionValue,
        target_type: JsonTargetType,
        reverse: bool,
        alias: Option<Alias>,
    ) -> Expression<'static>;
}

impl JsonFilterExt for (Expression<'static>, Expression<'static>) {
    fn json_contains(
        self,
        field: &ScalarFieldRef,
        value: ConditionValue,
        target_type: JsonTargetType,
        reverse: bool,
        alias: Option<Alias>,
    ) -> Expression<'static> {
        let (expr_json, expr_string) = self;

        match (value, target_type) {
            // string_contains (value)
            (ConditionValue::Value(value), JsonTargetType::String) => {
                let contains = expr_string.like(format!("%{}%", value));

                if reverse {
                    contains.or(expr_json.json_type_not_equals(JsonType::String)).into()
                } else {
                    contains.and(expr_json.json_type_equals(JsonType::String)).into()
                }
            }
            // array_contains (value)
            (ConditionValue::Value(value), JsonTargetType::Array) => {
                let contains = expr_json.clone().json_array_contains(convert_pv(field, value));

                if reverse {
                    contains.or(expr_json.json_type_not_equals(JsonType::Array)).into()
                } else {
                    contains.and(expr_json.json_type_equals(JsonType::Array)).into()
                }
            }
            // string_contains (ref)
            (ConditionValue::FieldRef(field_ref), JsonTargetType::String) => {
                let contains = expr_string.like(quaint::ast::concat::<'_, Expression<'_>>(vec![
                    Value::text("%").raw().into(),
                    field_ref.aliased_col(alias).into(),
                    Value::text("%").raw().into(),
                ]));

                if reverse {
                    contains.or(expr_json.json_type_not_equals(JsonType::String)).into()
                } else {
                    contains.and(expr_json.json_type_equals(JsonType::String)).into()
                }
            }
            // array_contains (ref)
            (ConditionValue::FieldRef(field_ref), JsonTargetType::Array) => {
                let contains = expr_json.clone().json_array_contains(field_ref.aliased_col(alias));

                if reverse {
                    contains.or(expr_json.json_type_not_equals(JsonType::Array)).into()
                } else {
                    contains.and(expr_json.json_type_equals(JsonType::Array)).into()
                }
            }
        }
    }

    fn json_starts_with(
        self,
        field: &ScalarFieldRef,
        value: ConditionValue,
        target_type: JsonTargetType,
        reverse: bool,
        alias: Option<Alias>,
    ) -> Expression<'static> {
        let (expr_json, expr_string) = self;
        match (value, target_type) {
            // string_starts_with (value)
            (ConditionValue::Value(value), JsonTargetType::String) => {
                let starts_with = expr_string.like(format!("{}%", value));

                if reverse {
                    starts_with.or(expr_json.json_type_not_equals(JsonType::String)).into()
                } else {
                    starts_with.and(expr_json.json_type_equals(JsonType::String)).into()
                }
            }
            // array_starts_with (value)
            (ConditionValue::Value(value), JsonTargetType::Array) => {
                let starts_with = expr_json.clone().json_array_begins_with(convert_pv(field, value));

                if reverse {
                    starts_with.or(expr_json.json_type_not_equals(JsonType::Array)).into()
                } else {
                    starts_with.and(expr_json.json_type_equals(JsonType::Array)).into()
                }
            }
            // string_starts_with (ref)
            (ConditionValue::FieldRef(field_ref), JsonTargetType::String) => {
                let starts_with = expr_string.like(quaint::ast::concat::<'_, Expression<'_>>(vec![
                    field_ref.aliased_col(alias).into(),
                    Value::text("%").raw().into(),
                ]));

                if reverse {
                    starts_with.or(expr_json.json_type_not_equals(JsonType::String)).into()
                } else {
                    starts_with.and(expr_json.json_type_equals(JsonType::String)).into()
                }
            }
            // array_starts_with (ref)
            (ConditionValue::FieldRef(field_ref), JsonTargetType::Array) => {
                let starts_with = expr_json.clone().json_array_begins_with(field_ref.aliased_col(alias));

                if reverse {
                    starts_with.or(expr_json.json_type_not_equals(JsonType::Array)).into()
                } else {
                    starts_with.and(expr_json.json_type_equals(JsonType::Array)).into()
                }
            }
        }
    }

    fn json_ends_with(
        self,
        field: &ScalarFieldRef,
        value: ConditionValue,
        target_type: JsonTargetType,
        reverse: bool,
        alias: Option<Alias>,
    ) -> Expression<'static> {
        let (expr_json, expr_string) = self;

        match (value, target_type) {
            // string_ends_with (value)
            (ConditionValue::Value(value), JsonTargetType::String) => {
                let ends_with = expr_string.like(format!("%{}", value));

                if reverse {
                    ends_with.or(expr_json.json_type_not_equals(JsonType::String)).into()
                } else {
                    ends_with.and(expr_json.json_type_equals(JsonType::String)).into()
                }
            }
            // array_ends_with (value)
            (ConditionValue::Value(value), JsonTargetType::Array) => {
                let ends_with = expr_json.clone().json_array_ends_into(convert_pv(field, value));

                if reverse {
                    ends_with.or(expr_json.json_type_not_equals(JsonType::Array)).into()
                } else {
                    ends_with.and(expr_json.json_type_equals(JsonType::Array)).into()
                }
            }
            // string_ends_with (ref)
            (ConditionValue::FieldRef(field_ref), JsonTargetType::String) => {
                let ends_with = expr_string.like(quaint::ast::concat::<'_, Expression<'_>>(vec![
                    Value::text("%").raw().into(),
                    field_ref.aliased_col(alias).into(),
                ]));

                if reverse {
                    ends_with.or(expr_json.json_type_not_equals(JsonType::String)).into()
                } else {
                    ends_with.and(expr_json.json_type_equals(JsonType::String)).into()
                }
            }
            // array_ends_with (ref)
            (ConditionValue::FieldRef(field_ref), JsonTargetType::Array) => {
                let ends_with = expr_json.clone().json_array_ends_into(field_ref.aliased_col(alias));

                if reverse {
                    ends_with.or(expr_json.json_type_not_equals(JsonType::Array)).into()
                } else {
                    ends_with.and(expr_json.json_type_equals(JsonType::Array)).into()
                }
            }
        }
    }
}<|MERGE_RESOLUTION|>--- conflicted
+++ resolved
@@ -231,41 +231,10 @@
     }
 }
 
-<<<<<<< HEAD
-#[cfg(feature = "postgresql")]
-fn scalar_filter_aliased_cond_search(sf: ScalarFilter, alias: Option<Alias>) -> ConditionTree<'static> {
-    let mut projections = match sf.condition.clone() {
-        ScalarCondition::Search(_, proj) => proj,
-        ScalarCondition::NotSearch(_, proj) => proj,
-        _ => unreachable!(),
-    };
-
-    projections.push(sf.projection);
-
-    let columns: Vec<Column> = projections
-        .into_iter()
-        .map(|p| match (p, alias) {
-            (ScalarProjection::Single(field), None) => field.as_column(),
-            (ScalarProjection::Single(field), Some(alias)) => field.as_column().table(alias.to_string(None)),
-            (ScalarProjection::Compound(_), _) => unreachable!("Full-text search does not support compound fields"),
-        })
-        .collect();
-
-    let comparable: Expression = text_search(columns.as_slice()).into();
-
-    convert_scalar_filter(comparable, sf.condition, sf.mode, &[], false)
-}
-
-fn scalar_filter_aliased_cond(sf: ScalarFilter, alias: Option<Alias>) -> ConditionTree<'static> {
-    match (alias, sf.projection) {
-        (Some(alias), ScalarProjection::Single(field)) => {
-            let comparable: Expression = field.as_column().table(alias.to_string(None)).into();
-=======
 fn scalar_filter_aliased_cond(sf: ScalarFilter, alias: Option<Alias>, reverse: bool) -> ConditionTree<'static> {
     match sf.projection {
         ScalarProjection::Single(field) => {
             let comparable: Expression = field.aliased_col(alias).into();
->>>>>>> d6e67a83
 
             convert_scalar_filter(comparable, sf.condition, reverse, sf.mode, &[field], alias, false)
         }
@@ -526,43 +495,23 @@
     query_mode: QueryMode,
     alias: Option<Alias>,
 ) -> ConditionTree<'static> {
-<<<<<<< HEAD
-    let json_filter_path = json_condition.path;
-    let cond = json_condition.condition;
-    let target_type = json_condition.target_type;
-    let (expr_json, expr_string): (Expression, Expression) = if let Some(path) = json_filter_path {
-        match path {
-            #[cfg(feature = "mysql")]
-            JsonFilterPath::String(path) => (
-                json_extract(comparable.clone(), JsonPath::string(path.clone()), false).into(),
-                json_extract(comparable, JsonPath::string(path), true).into(),
-            ),
-            #[cfg(feature = "postgresql")]
-            JsonFilterPath::Array(path) => (
-                json_extract(comparable.clone(), JsonPath::array(path.clone()), false).into(),
-                json_extract(comparable, JsonPath::array(path), true).into(),
-            ),
-            _ => unreachable!(),
-        }
-    } else {
-        (comparable.clone(), comparable)
-=======
     let JsonCondition {
         path,
         condition,
         target_type,
     } = json_condition;
     let (expr_json, expr_string): (Expression, Expression) = match path {
+        #[cfg(feature = "mysql")]
         Some(JsonFilterPath::String(path)) => (
             json_extract(comparable.clone(), JsonPath::string(path.clone()), false).into(),
             json_extract(comparable, JsonPath::string(path), true).into(),
         ),
+        #[cfg(feature = "postgresql")]
         Some(JsonFilterPath::Array(path)) => (
             json_extract(comparable.clone(), JsonPath::array(path.clone()), false).into(),
             json_extract(comparable, JsonPath::array(path), true).into(),
         ),
         _ => (comparable.clone(), comparable),
->>>>>>> d6e67a83
     };
 
     let condition: Expression = match *condition {
@@ -614,10 +563,7 @@
     ConditionTree::single(condition)
 }
 
-<<<<<<< HEAD
 #[cfg(any(feature = "postgresql", feature = "mysql"))]
-fn filter_json_type(comparable: Expression<'static>, value: PrismaValue) -> Compare {
-=======
 fn with_json_type_filter(
     comparable: Compare<'static>,
     expr_json: Expression<'static>,
@@ -625,7 +571,6 @@
     alias: Option<Alias>,
     reverse: bool,
 ) -> Expression<'static> {
->>>>>>> d6e67a83
     match value {
         ConditionValue::Value(pv) => match pv {
             PrismaValue::Json(json) => {
@@ -753,16 +698,13 @@
             }
             _ => comparable.not_in_selection(convert_pvs(fields, values)),
         },
-<<<<<<< HEAD
+        ScalarCondition::NotIn(ConditionListValue::FieldRef(field_ref)) => {
+            // This code path is only reachable for connectors with `ScalarLists` capability
+            comparable.not_equals(Expression::from(field_ref.aliased_col(alias)).all())
+        }
         #[cfg(not(feature = "postgresql"))]
         ScalarCondition::Search(_, _) => unreachable!(),
         #[cfg(feature = "postgresql")]
-=======
-        ScalarCondition::NotIn(ConditionListValue::FieldRef(field_ref)) => {
-            // This code path is only reachable for connectors with `ScalarLists` capability
-            comparable.not_equals(Expression::from(field_ref.aliased_col(alias)).all())
-        }
->>>>>>> d6e67a83
         ScalarCondition::Search(value, _) => {
             let query: String = value
                 .into_value()
@@ -939,16 +881,13 @@
                 )
             }
         },
-<<<<<<< HEAD
+        ScalarCondition::NotIn(ConditionListValue::FieldRef(field_ref)) => {
+            // This code path is only reachable for connectors with `ScalarLists` capability
+            comparable.compare_raw("NOT ILIKE", Expression::from(field_ref.aliased_col(alias)).all())
+        }
         #[cfg(not(feature = "postgresql"))]
         ScalarCondition::Search(_, _) => unreachable!(),
         #[cfg(feature = "postgresql")]
-=======
-        ScalarCondition::NotIn(ConditionListValue::FieldRef(field_ref)) => {
-            // This code path is only reachable for connectors with `ScalarLists` capability
-            comparable.compare_raw("NOT ILIKE", Expression::from(field_ref.aliased_col(alias)).all())
-        }
->>>>>>> d6e67a83
         ScalarCondition::Search(value, _) => {
             let query: String = value
                 .into_value()
