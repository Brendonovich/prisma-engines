//! Serializer Intermediate Representation
//!
//! Flexible intermediate representation for `PrismaQueryResult`s
//! which associates data from subsequent chained and nested queries
//! correctly.
//!
//! In the main `PrismaQueraResult` DSL, there's no trivial way of
//! associating data from a nested multi-query with a parent.
//! This IR fixes that issue, allowing us to serialize to various
//! flexible formats.

use core::{MultiPrismaQueryResult, PrismaQueryResult, SinglePrismaQueryResult};
use indexmap::IndexMap;
use prisma_models::PrismaValue;
// use serde::Serialize;

/// A set of responses to provided queries
pub type Responses = Vec<IrResponse>;

#[allow(dead_code)]
pub enum IrResponse {
    Data(String, Item),
    Error(String), // TODO: Get a better error kind?
}

/// A key -> value map to an IR item
pub type Map = IndexMap<String, Item>;

/// A list of IR items
pub type List = Vec<Item>;

/// An IR item that either expands to a subtype or leaf-node
#[derive(Debug)]
pub enum Item {
    Map(Map),
    List(List),
    Value(PrismaValue),
}

/// A serialization IR builder utility
pub struct IrBuilder<'results>(Vec<&'results PrismaQueryResult>);

impl<'results> IrBuilder<'results> {
    pub fn new() -> Self {
        Self(vec![])
    }

    /// Add a single query result to the builder
    pub fn add(mut self, q: &'results PrismaQueryResult) -> Self {
        self.0.push(q);
        self
    }

    /// Parse collected queries into a wrapper type
    pub fn build(self) -> Responses {
        self.0.into_iter().fold(vec![], |mut vec, res| {
            vec.push(match res {
                PrismaQueryResult::Single(query) => IrResponse::Data(query.name.clone(), Item::Map(build_map(query))),
                PrismaQueryResult::Multi(query) => IrResponse::Data(query.name.clone(), Item::List(build_list(query))),
            });
            vec
        })
    }
}

fn build_map(result: &SinglePrismaQueryResult) -> Map {
    // Build selected fields first
    let mut outer = match &result.result {
        Some(single) => single
            .field_names
            .iter()
            .zip(&single.node.values)
            .fold(Map::new(), |mut map, (name, val)| {
                map.insert(name.clone(), Item::Value(val.clone()));
                map
            }),
        None => panic!("No result found"), // FIXME: Can this ever happen?
    };

    // Then add nested selected fields
    outer = result.nested.iter().fold(outer, |mut map, query| {
        match query {
            PrismaQueryResult::Single(nested) => map.insert(nested.name.clone(), Item::Map(build_map(nested))),
            PrismaQueryResult::Multi(nested) => map.insert(nested.name.clone(), Item::List(build_list(nested))),
        };

        map
    });

<<<<<<< HEAD
    result.list_results.values.iter().for_each(|values| {
        values
            .iter()
            .zip(&result.list_results.field_names)
            .for_each(|(list, field_name)| {
                outer.insert(
                    field_name.clone(),
                    Item::List(list.iter().map(|pv| Item::Value(pv.clone())).collect()),
                );
            })
    });
=======
    result
        .list_results
        .values
        .iter()
        .zip(&result.list_results.field_names)
        .for_each(|(values, field_name)| {
            outer.insert(
                field_name.clone(),
                Item::List(values.iter().fold(vec![], |_, list| {
                    list.iter().map(|pv| Item::Value(pv.clone())).collect()
                })),
            );
        });
>>>>>>> bcf2082d

    result.fields.iter().fold(Map::new(), |mut map, field| {
        map.insert(
            field.clone(),
            outer.remove(field).expect("[Map]: Missing required field"),
        );
        map
    })
}

fn build_list(result: &MultiPrismaQueryResult) -> List {
    let mut vec: Vec<Item> = result
        .result
        .as_pairs()
        .iter()
        .map(|vec| {
            Item::Map(vec.iter().fold(Map::new(), |mut map, (name, value)| {
                map.insert(name.clone(), Item::Value(value.clone()));
                map
            }))
        })
        .collect();

    result.nested.iter().zip(&mut vec).for_each(|(nested, map)| {
        match map {
            Item::Map(ref mut map) => match nested {
                PrismaQueryResult::Single(nested) => map.insert(nested.name.clone(), Item::Map(build_map(nested))),
                PrismaQueryResult::Multi(nested) => map.insert(nested.name.clone(), Item::List(build_list(nested))),
            },
            _ => unreachable!(),
        };
    });

    vec = vec.into_iter().fold(vec![], |mut vec, item| {
        if let Item::Map(mut map) = item {
            result.list_results.values.iter().for_each(|values| {
                values
                    .iter()
                    .zip(&result.list_results.field_names)
                    .for_each(|(list, field_name)| {
                        map.insert(
                            field_name.clone(),
                            Item::List(list.iter().map(|pv| Item::Value(pv.clone())).collect()),
                        );
                    })
            });

            vec.push(Item::Map(map));
        }

        vec
    });

    vec.into_iter()
        .fold(vec![], |mut vec, mut item| {
            if let Item::Map(ref mut map) = item {
                vec.push(result.fields.iter().fold(Map::new(), |mut new, field| {
                    let item = map.remove(field).expect("[List]: Missing required field");
                    new.insert(field.clone(), item);
                    new
                }));
            }

            vec
        })
        .into_iter()
        .map(|i| Item::Map(i))
        .collect()
}<|MERGE_RESOLUTION|>--- conflicted
+++ resolved
@@ -87,19 +87,6 @@
         map
     });
 
-<<<<<<< HEAD
-    result.list_results.values.iter().for_each(|values| {
-        values
-            .iter()
-            .zip(&result.list_results.field_names)
-            .for_each(|(list, field_name)| {
-                outer.insert(
-                    field_name.clone(),
-                    Item::List(list.iter().map(|pv| Item::Value(pv.clone())).collect()),
-                );
-            })
-    });
-=======
     result
         .list_results
         .values
@@ -113,7 +100,6 @@
                 })),
             );
         });
->>>>>>> bcf2082d
 
     result.fields.iter().fold(Map::new(), |mut map, field| {
         map.insert(
