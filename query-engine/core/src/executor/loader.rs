--- conflicted
+++ resolved
@@ -1,12 +1,7 @@
-<<<<<<< HEAD
-use super::{interpreting_executor::InterpretingExecutor, QueryExecutor};
-use crate::CoreError;
-=======
 use crate::{CoreError, QueryExecutor};
 
 use super::interpreting_executor::InterpretingExecutor;
 use connection_string::JdbcString;
->>>>>>> fc595772
 use connector::Connector;
 use psl::{builtin_connectors::*, Datasource, PreviewFeatures};
 use std::collections::HashMap;
@@ -39,72 +34,7 @@
         p if MONGODB.is_provider(p) => mongodb(source, url, features).await,
 
         x => Err(CoreError::ConfigurationError(format!(
-<<<<<<< HEAD
             "Unsupported connector type: {x}"
-=======
-            "Unsupported connector type: {}",
-            x
-        ))),
-    }
-}
-
-pub fn db_name(source: &Datasource, url: &str) -> crate::Result<String> {
-    match source.active_provider {
-        #[cfg(feature = "sqlite")]
-        p if SQLITE.is_provider(p) => Ok(DEFAULT_SQLITE_DB_NAME.to_string()),
-        #[cfg(feature = "mysql")]
-        p if MYSQL.is_provider(p) => {
-            let url = Url::parse(url)?;
-            let err_str = "No database found in connection string";
-
-            let mut db_name = url
-                .path_segments()
-                .ok_or_else(|| CoreError::ConfigurationError(err_str.into()))?;
-
-            let db_name = db_name.next().expect(err_str).to_owned();
-
-            Ok(db_name)
-        }
-        #[cfg(feature = "postgresql")]
-        p if POSTGRES.is_provider(p) | COCKROACH.is_provider(p) => {
-            let url = Url::parse(url)?;
-            let params: HashMap<String, String> = url.query_pairs().into_owned().collect();
-
-            let db_name = params
-                .get("schema")
-                .map(ToString::to_string)
-                .unwrap_or_else(|| String::from("public"));
-
-            Ok(db_name)
-        }
-        #[cfg(feature = "mssql")]
-        p if MSSQL.is_provider(p) => {
-            let mut conn = JdbcString::from_str(&format!("jdbc:{}", url))?;
-            let db_name = conn
-                .properties_mut()
-                .remove("schema")
-                .unwrap_or_else(|| String::from("dbo"));
-
-            Ok(db_name)
-        }
-        #[cfg(feature = "mongodb")]
-        p if MONGODB.is_provider(p) => {
-            let url: MongoConnectionString = url.parse().map_err(|e: mongodb_client::Error| match &e.kind {
-                mongodb_client::ErrorKind::InvalidArgument { message } => {
-                    CoreError::ConfigurationError(format!("Error parsing connection string: {}", message))
-                }
-                _ => {
-                    let kind = connector::error::ErrorKind::ConnectionError(e.into());
-                    CoreError::ConnectorError(connector::error::ConnectorError::from_kind(kind))
-                }
-            })?;
-
-            Ok(url.database)
-        }
-        x => Err(CoreError::ConfigurationError(format!(
-            "Unsupported connector type: {}",
-            x
->>>>>>> fc595772
         ))),
     }
 }
