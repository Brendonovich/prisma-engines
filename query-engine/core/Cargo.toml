--- conflicted
+++ resolved
@@ -23,16 +23,8 @@
 connection-string = "0.1"
 connector = { path = "../connectors/query-connector", package = "query-connector" }
 crossbeam-queue = "0.3.5"
-<<<<<<< HEAD
-mongodb-client = { path = "../../libs/mongodb-client/", optional = true }
-datamodel = { path = "../../libs/datamodel/core", features = [
-  "default_generators",
-] }
-datamodel-connector = { path = "../../libs/datamodel/connectors/datamodel-connector" }
-=======
 mongodb-client = { path = "../../libs/mongodb-client/" }
 psl.workspace = true
->>>>>>> d6e67a83
 futures = "0.3"
 indexmap = { version = "1.7", features = ["serde-1"] }
 itertools = "0.10"
@@ -41,14 +33,6 @@
 petgraph = "0.4"
 prisma-models = { path = "../prisma-models" }
 prisma-value = { path = "../../libs/prisma-value" }
-<<<<<<< HEAD
-opentelemetry = { version = "0.17" }
-serde = { version = "1", features = ["derive"] }
-serde_json = "1"
-sql-connector = { path = "../connectors/sql-query-connector", package = "sql-query-connector", optional = true }
-thiserror = "1.0"
-tokio = { version = "1.8", features = ["macros"] }
-=======
 opentelemetry = { version = "0.17"}
 query-engine-metrics = {path = "../metrics"}
 serde.workspace = true
@@ -56,20 +40,14 @@
 sql-connector = { path = "../connectors/sql-query-connector", package = "sql-query-connector", optional = true }
 thiserror = "1.0"
 tokio.workspace = true
->>>>>>> d6e67a83
 tracing = { version = "0.1", features = ["attributes"] }
 tracing-futures = "0.2"
 tracing-subscriber = "0.3.11"
 tracing-opentelemetry = "0.17.4"
 url = "2"
 user-facing-errors = { path = "../../libs/user-facing-errors" }
-<<<<<<< HEAD
-uuid = "0.8"
-cuid = { git = "https://github.com/prisma/cuid-rust", rev = "4ffb2e47c772af62fed3ddc92bb7fc444d19e159" }
-=======
 uuid = "1"
 cuid = "1.2"
->>>>>>> d6e67a83
 pin-utils = "0.1"
 lazy_static = "1.4"
 schema = { path = "../schema" }
