[package]
edition = "2021"
name = "query-core"
version = "0.1.0"

<<<<<<< HEAD
[features]
mongodb = ["mongodb-connector", "mongodb-client"]
mysql = ["sql-connector/mysql"]
sqlite = ["sql-connector/sqlite"]
postgresql = ["sql-connector/postgresql"]
mssql = ["sql-connector/mssql"]

=======
>>>>>>> 1e7af066
[dependencies]
async-trait = "0.1"
base64 = "0.12"
bigdecimal = "0.3"
chrono = "0.4"
connector = { path = "../connectors/query-connector", package = "query-connector" }
crossbeam-channel = "0.5.6"
<<<<<<< HEAD
mongodb-client = { path = "../../libs/mongodb-client/", optional = true }
=======
>>>>>>> 1e7af066
psl.workspace = true
futures = "0.3"
indexmap = { version = "1.7", features = ["serde-1"] }
itertools = "0.10"
once_cell = "1"
petgraph = "0.4"
prisma-models = { path = "../prisma-models", features = ["default_generators"] }
prisma-value = { path = "../../libs/prisma-value" }
opentelemetry = { version = "0.17.0", features = ["rt-tokio", "serialize"] }
query-engine-metrics = {path = "../metrics"}
serde.workspace = true
serde_json.workspace = true
thiserror = "1.0"
tokio.workspace = true
tracing = { version = "0.1", features = ["attributes"] }
tracing-futures = "0.2"
tracing-subscriber = { version = "0.3", features = ["env-filter"] }
tracing-opentelemetry = "0.17.4"
user-facing-errors = { path = "../../libs/user-facing-errors" }
uuid = "1"
cuid = "1.2"
schema = { path = "../schema" }
schema-builder = { path = "../schema-builder" }
lru = "0.7.7"
enumflags2 = "0.7"<|MERGE_RESOLUTION|>--- conflicted
+++ resolved
@@ -3,16 +3,6 @@
 name = "query-core"
 version = "0.1.0"
 
-<<<<<<< HEAD
-[features]
-mongodb = ["mongodb-connector", "mongodb-client"]
-mysql = ["sql-connector/mysql"]
-sqlite = ["sql-connector/sqlite"]
-postgresql = ["sql-connector/postgresql"]
-mssql = ["sql-connector/mssql"]
-
-=======
->>>>>>> 1e7af066
 [dependencies]
 async-trait = "0.1"
 base64 = "0.12"
@@ -20,10 +10,6 @@
 chrono = "0.4"
 connector = { path = "../connectors/query-connector", package = "query-connector" }
 crossbeam-channel = "0.5.6"
-<<<<<<< HEAD
-mongodb-client = { path = "../../libs/mongodb-client/", optional = true }
-=======
->>>>>>> 1e7af066
 psl.workspace = true
 futures = "0.3"
 indexmap = { version = "1.7", features = ["serde-1"] }
