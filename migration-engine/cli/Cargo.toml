[package]
name = "migration-engine-cli"
version = "0.1.0"
edition = "2021"

[dependencies]
migration-connector = { path = "../connectors/migration-connector" }
migration-core = { path = "../core" }
user-facing-errors = { path = "../../libs/user-facing-errors" }

backtrace = "0.3.59"
base64 = "0.13"
json-rpc-stdio = { path = "../../libs/json-rpc-stdio" }
structopt = "0.3.8"
tokio.workspace = true
tracing = "0.1"
tracing-error = "0.2"
tracing-subscriber = { version = "0.3", features = [ "fmt", "json", "time", "env-filter" ] }
serde_json = "1.0.74"

[dev-dependencies]
tempfile = "3.1.0"
test-setup = { path = "../../libs/test-setup" }
test-macros = { path = "../../libs/test-macros" }
url = "2.1.1"
connection-string = "0.1"
<<<<<<< HEAD

[dev-dependencies.quaint]
git = "https://github.com/prisma/quaint"
rev = "fb4fe90682b4fecb485fd0d6975dd15a3bc9616b"
=======
quaint.workspace = true
>>>>>>> d6e67a83

[[bin]]
name = "migration-engine"
path = "src/main.rs"

[features]
vendored-openssl = ["migration-core/vendored-openssl"]<|MERGE_RESOLUTION|>--- conflicted
+++ resolved
@@ -24,14 +24,7 @@
 test-macros = { path = "../../libs/test-macros" }
 url = "2.1.1"
 connection-string = "0.1"
-<<<<<<< HEAD
-
-[dev-dependencies.quaint]
-git = "https://github.com/prisma/quaint"
-rev = "fb4fe90682b4fecb485fd0d6975dd15a3bc9616b"
-=======
 quaint.workspace = true
->>>>>>> d6e67a83
 
 [[bin]]
 name = "migration-engine"
