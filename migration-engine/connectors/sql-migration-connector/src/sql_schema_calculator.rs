use crate::SqlResult;
use chrono::*;
use datamodel::common::*;
use datamodel::*;
use itertools::Itertools;
use prisma_models::{DatamodelConverter, TempManifestationHolder, TempRelationHolder};
use sql_schema_describer as sql;
use sql_schema_describer::ColumnArity;

pub struct SqlSchemaCalculator<'a> {
    data_model: &'a Datamodel,
}

impl<'a> SqlSchemaCalculator<'a> {
    pub fn calculate(data_model: &Datamodel) -> SqlResult<sql::SqlSchema> {
        let calculator = SqlSchemaCalculator { data_model };
        calculator.calculate_internal()
    }

    fn calculate_internal(&self) -> SqlResult<sql::SqlSchema> {
        let mut tables = Vec::new();
        let model_tables_without_inline_relations = self.calculate_model_tables()?;
        let mut model_tables = self.add_inline_relations_to_model_tables(model_tables_without_inline_relations)?;
        let mut relation_tables = self.calculate_relation_tables()?;

        tables.append(&mut model_tables);
        tables.append(&mut relation_tables);

        // guarantee same sorting as in the sql-schema-describer
        for table in &mut tables {
            table.columns.sort_unstable_by_key(|col| col.name.clone());
        }

        let enums = Vec::new();
        let sequences = Vec::new();

        Ok(sql::SqlSchema {
            tables,
            enums,
            sequences,
        })
    }

    fn calculate_model_tables(&self) -> SqlResult<Vec<ModelTable>> {
        self.data_model
            .models()
            .map(|model| {
                let columns = model
                    .fields()
                    .flat_map(|f| match &f.field_type {
                        FieldType::Base(_) | FieldType::Enum(_) => Some(sql::Column {
                            name: f.db_name(),
                            tpe: column_type(f),
                            default: f.migration_value_new(&self.data_model),
                            auto_increment: {
                                match f.id_info {
                                    Some(IdInfo {
                                        strategy: IdStrategy::Auto,
                                        sequence: _,
                                    }) if column_type(f).family == sql::ColumnTypeFamily::Int => true,
                                    _ => false,
                                }
                            },
                        }),
                        _ => None,
                    })
                    .collect();

                let primary_key = sql::PrimaryKey {
                    columns: id_fields(model).map(|field| field.db_name()).collect(),
                    sequence: None,
                };

                let single_field_indexes = model.fields().filter_map(|f| {
                    if f.is_unique {
                        Some(sql::Index {
                            name: format!("{}.{}", &model.db_name(), &f.db_name()),
                            columns: vec![f.db_name().clone()],
                            tpe: sql::IndexType::Unique,
                        })
                    } else {
                        None
                    }
                });

                let multiple_field_indexes = model.indices.iter().map(|index_definition: &IndexDefinition| {
                    let referenced_fields: Vec<&Field> = index_definition
                        .fields
                        .iter()
                        .map(|field_name| model.find_field(field_name).expect("Unknown field in index directive."))
                        .collect();

                    sql::Index {
                        name: index_definition.name.clone().unwrap_or_else(|| {
                            format!(
                                "{}.{}",
                                &model.db_name(),
                                referenced_fields.iter().map(|field| field.db_name()).join("_")
                            )
                        }),
                        // The model index definition uses the model field names, but the SQL Index
                        // wants the column names.
                        columns: referenced_fields.iter().map(|field| field.db_name()).collect(),
                        tpe: if index_definition.tpe == IndexType::Unique {
                            sql::IndexType::Unique
                        } else {
                            sql::IndexType::Normal
                        },
                    }
                });

                let table = sql::Table {
                    name: model.db_name().to_owned(),
                    columns,
                    indices: single_field_indexes.chain(multiple_field_indexes).collect(),
                    primary_key: Some(primary_key),
                    foreign_keys: Vec::new(),
                };

                Ok(ModelTable {
                    model: model.clone(),
                    table,
                })
            })
            .collect()
    }

    fn add_inline_relations_to_model_tables(&self, model_tables: Vec<ModelTable>) -> SqlResult<Vec<sql::Table>> {
        let mut result = Vec::new();
        let relations = self.calculate_relations();
        for mut model_table in model_tables {
            for relation in relations.iter() {
                match &relation.manifestation {
                    TempManifestationHolder::Inline {
                        in_table_of_model,
                        column: column_name,
                        referenced_fields,
                    } if in_table_of_model == &model_table.model.name => {
                        let (model, related_model) = if model_table.model == relation.model_a {
                            (&relation.model_a, &relation.model_b)
                        } else {
                            (&relation.model_b, &relation.model_a)
                        };

                        let field = model.fields().find(|f| &f.db_name() == column_name).unwrap();

                        let referenced_fields: Vec<&Field> = if referenced_fields.is_empty() {
                            id_fields(related_model).collect()
                        } else {
                            let fields: Vec<_> = related_model
                                .fields()
                                .filter(|field| {
                                    referenced_fields
                                        .iter()
                                        .any(|referenced| referenced.as_str() == field.name)
                                })
                                .collect();

                            if fields.len() != referenced_fields.len() {
                                return Err(crate::SqlError::Generic(anyhow::anyhow!(
                                    "References to unknown fields {referenced_fields:?} on `{model_name}`",
                                    model_name = related_model.name,
                                    referenced_fields = referenced_fields,
                                )));
                            }

                            fields
                        };

                        let columns: Vec<sql::Column> = if referenced_fields.len() == 1 {
                            let referenced_field = referenced_fields.iter().next().unwrap();

                            vec![sql::Column {
                                name: column_name.clone(),
                                tpe: column_type_for_scalar_type(
                                    scalar_type_for_field(referenced_field),
                                    column_arity(&field),
                                ),
                                default: None,
                                auto_increment: false,
                            }]
                        } else {
                            referenced_fields
                                .iter()
                                .map(|referenced_field| sql::Column {
                                    name: format!("{}_{}", column_name, referenced_field.db_name()),
                                    tpe: column_type_for_scalar_type(
                                        scalar_type_for_field(referenced_field),
                                        column_arity(&field),
                                    ),
                                    default: None,
                                    auto_increment: false,
                                })
                                .collect()
                        };

                        let foreign_key = sql::ForeignKey {
                            constraint_name: None,
                            columns: columns.iter().map(|col| col.name.to_owned()).collect(),
                            referenced_table: related_model.db_name().to_owned(),
                            referenced_columns: referenced_fields
                                .iter()
                                .map(|referenced_field| referenced_field.db_name())
                                .collect(),
                            on_delete_action: match column_arity(&field) {
                                ColumnArity::Required => sql::ForeignKeyAction::Restrict,
                                _ => sql::ForeignKeyAction::SetNull,
                            },
                        };

                        model_table.table.columns.extend(columns);
                        model_table.table.foreign_keys.push(foreign_key);

                        if relation.is_one_to_one() {
                            add_one_to_one_relation_unique_index(&mut model_table.table, column_name)
                        }
                    }
                    _ => {}
                }
            }
            result.push(model_table.table);
        }
        Ok(result)
    }

    fn calculate_relation_tables(&self) -> SqlResult<Vec<sql::Table>> {
        let mut result = Vec::new();
        for relation in self.calculate_relations().iter() {
            match &relation.manifestation {
                TempManifestationHolder::Table => {
                    let a_columns = relation_table_columns(&relation.model_a, relation.model_a_column());
                    let mut b_columns = relation_table_columns(&relation.model_b, relation.model_b_column());

                    let foreign_keys = vec![
                        sql::ForeignKey {
                            constraint_name: None,
                            columns: a_columns.iter().map(|col| col.name.clone()).collect(),
                            referenced_table: relation.model_a.db_name().to_owned(),
                            referenced_columns: id_fields(&relation.model_a).map(|field| field.db_name()).collect(),
                            on_delete_action: sql::ForeignKeyAction::Cascade,
                        },
                        sql::ForeignKey {
                            constraint_name: None,
                            columns: b_columns.iter().map(|col| col.name.clone()).collect(),
                            referenced_table: relation.model_b.db_name().to_owned(),
                            referenced_columns: id_fields(&relation.model_b).map(|field| field.db_name()).collect(),
                            on_delete_action: sql::ForeignKeyAction::Cascade,
                        },
                    ];

                    let mut columns = a_columns;
                    columns.append(&mut b_columns);

                    let index = sql::Index {
                        // TODO: rename
                        name: format!("{}_AB_unique", relation.table_name()),
                        columns: columns.iter().map(|col| col.name.clone()).collect(),
                        tpe: sql::IndexType::Unique,
                    };

                    let table = sql::Table {
                        name: relation.table_name(),
                        columns,
                        indices: vec![index],
                        primary_key: None,
                        foreign_keys,
                    };
                    result.push(table);
                }
                _ => {}
            }
        }
        Ok(result)
    }

    fn calculate_relations(&self) -> Vec<TempRelationHolder> {
        DatamodelConverter::calculate_relations(&self.data_model)
    }
}

fn relation_table_columns(referenced_model: &Model, reference_field_name: String) -> Vec<sql::Column> {
    if referenced_model.id_fields.is_empty() {
        let id_field = referenced_model.fields().find(|field| field.is_id()).unwrap();
        vec![sql::Column {
            name: reference_field_name,
            tpe: column_type(id_field),
            default: None,
            auto_increment: false,
        }]
    } else {
        id_fields(referenced_model)
            .map(|referenced_field| sql::Column {
                name: format!(
                    "{reference_field_name}_{referenced_column_name}",
                    reference_field_name = reference_field_name,
                    referenced_column_name = referenced_field.db_name()
                ),
                tpe: column_type(referenced_field),
                default: None,
                auto_increment: false,
            })
            .collect()
    }
}

#[derive(PartialEq, Debug)]
struct ModelTable {
    table: sql::Table,
    model: Model,
}

pub trait ModelExtensions {
    fn db_name(&self) -> &str;
}

impl ModelExtensions for Model {
<<<<<<< HEAD
    fn id_field(&self) -> Result<&Field, String> {
        match self.fields().find(|f| f.is_id()) {
            Some(f) => Ok(f),
            None => Err(format!("Model {} does not have an id field", self.name)),
        }
    }

    fn db_name(&self) -> String {
        self.single_database_name()
            .map(|s| s.to_owned())
            .clone()
            .unwrap_or_else(|| self.name.clone())
=======
    fn db_name(&self) -> &str {
        self.database_name.as_ref().unwrap_or_else(|| &self.name)
>>>>>>> ec808e38
    }
}

pub trait FieldExtensions {
    fn is_id(&self) -> bool;

    fn is_list(&self) -> bool;

    fn db_name(&self) -> String;

    fn migration_value(&self, datamodel: &Datamodel) -> ScalarValue;

    fn migration_value_new(&self, datamodel: &Datamodel) -> Option<String>;
}

impl FieldExtensions for Field {
    fn is_id(&self) -> bool {
        self.id_info.is_some()
    }

    fn is_list(&self) -> bool {
        self.arity == FieldArity::List
    }

    fn db_name(&self) -> String {
        self.single_database_name().unwrap_or(&self.name).to_string()
    }

    fn migration_value(&self, datamodel: &Datamodel) -> ScalarValue {
        self.default_value
            .clone()
            .and_then(|df| df.get())
            .unwrap_or_else(|| default_migration_value(&self.field_type, datamodel))
    }

    fn migration_value_new(&self, datamodel: &Datamodel) -> Option<String> {
        let value = match (&self.default_value, self.arity) {
            (Some(df), _) => match df {
                dml::DefaultValue::Single(s) => s.clone(),
                dml::DefaultValue::Expression(_) => default_migration_value(&self.field_type, datamodel),
            },
            // This is a temporary hack until we can report impossible unexecutable migrations.
            (None, FieldArity::Required) => default_migration_value(&self.field_type, datamodel),
            (None, _) => return None,
        };

        let result = match value {
            ScalarValue::Boolean(x) => {
                if x {
                    "true".to_string()
                } else {
                    "false".to_string()
                }
            }
            ScalarValue::Int(x) => format!("{}", x),
            ScalarValue::Float(x) => format!("{}", x),
            ScalarValue::Decimal(x) => format!("{}", x),
            ScalarValue::String(x) => format!("{}", x),

            ScalarValue::DateTime(x) => {
                let mut raw = format!("{}", x); // this will produce a String 1970-01-01 00:00:00 UTC
                raw.truncate(raw.len() - 4); // strip the UTC suffix
                format!("{}", raw)
            }
            ScalarValue::ConstantLiteral(x) => format!("{}", x), // this represents enum values
        };

        if self.is_id() {
            None
        } else {
            Some(result)
        }
    }
}

fn default_migration_value(field_type: &FieldType, datamodel: &Datamodel) -> ScalarValue {
    match field_type {
        FieldType::Base(ScalarType::Boolean) => ScalarValue::Boolean(false),
        FieldType::Base(ScalarType::Int) => ScalarValue::Int(0),
        FieldType::Base(ScalarType::Float) => ScalarValue::Float(0.0),
        FieldType::Base(ScalarType::String) => ScalarValue::String("".to_string()),
        FieldType::Base(ScalarType::Decimal) => ScalarValue::Decimal(0.0),
        FieldType::Base(ScalarType::DateTime) => {
            let naive = NaiveDateTime::from_timestamp(0, 0);
            let datetime: DateTime<Utc> = DateTime::from_utc(naive, Utc);
            ScalarValue::DateTime(datetime)
        }
        FieldType::Enum(ref enum_name) => {
            let inum = datamodel
                .find_enum(&enum_name)
                .expect(&format!("Enum {} was not present in the Datamodel.", enum_name));
            let first_value = inum
                .values
                .first()
                .expect(&format!("Enum {} did not contain any values.", enum_name));
            ScalarValue::String(first_value.to_string())
        }
        _ => unimplemented!("this functions must only be called for scalar fields"),
    }
}

fn column_type(field: &Field) -> sql::ColumnType {
    column_type_for_scalar_type(scalar_type_for_field(field), column_arity(field))
}

fn scalar_type_for_field(field: &Field) -> &ScalarType {
    match &field.field_type {
        FieldType::Base(ref scalar) => &scalar,
        FieldType::Enum(_) => &ScalarType::String,
        x => panic!(format!(
            "This field type is not suported here. Field type is {:?} on field {}",
            x, field.name
        )),
    }
}

fn column_arity(field: &Field) -> sql::ColumnArity {
    match &field.arity {
        FieldArity::Required => sql::ColumnArity::Required,
        FieldArity::List => sql::ColumnArity::List,
        FieldArity::Optional => sql::ColumnArity::Nullable,
    }
}

fn column_type_for_scalar_type(scalar_type: &ScalarType, column_arity: ColumnArity) -> sql::ColumnType {
    match scalar_type {
        ScalarType::Int => sql::ColumnType::pure(sql::ColumnTypeFamily::Int, column_arity),
        ScalarType::Float => sql::ColumnType::pure(sql::ColumnTypeFamily::Float, column_arity),
        ScalarType::Boolean => sql::ColumnType::pure(sql::ColumnTypeFamily::Boolean, column_arity),
        ScalarType::String => sql::ColumnType::pure(sql::ColumnTypeFamily::String, column_arity),
        ScalarType::DateTime => sql::ColumnType::pure(sql::ColumnTypeFamily::DateTime, column_arity),
        ScalarType::Decimal => unimplemented!(),
    }
}

fn add_one_to_one_relation_unique_index(table: &mut sql::Table, column_name: &str) {
    let index = sql::Index {
        name: format!("{}_{}", table.name, column_name),
        columns: vec![column_name.to_string()],
        tpe: sql::IndexType::Unique,
    };

    table.indices.push(index);
}

fn id_fields(model: &Model) -> impl Iterator<Item = &Field> {
    // Single-id models
    model
        .fields()
        .filter(|field| field.is_id())
        // Compound id models
        .chain(
            model
                .id_fields
                .iter()
                .filter_map(move |field_name| model.fields().find(|field| field.name.as_str() == field_name)),
        )
}<|MERGE_RESOLUTION|>--- conflicted
+++ resolved
@@ -314,23 +314,8 @@
 }
 
 impl ModelExtensions for Model {
-<<<<<<< HEAD
-    fn id_field(&self) -> Result<&Field, String> {
-        match self.fields().find(|f| f.is_id()) {
-            Some(f) => Ok(f),
-            None => Err(format!("Model {} does not have an id field", self.name)),
-        }
-    }
-
-    fn db_name(&self) -> String {
-        self.single_database_name()
-            .map(|s| s.to_owned())
-            .clone()
-            .unwrap_or_else(|| self.name.clone())
-=======
     fn db_name(&self) -> &str {
-        self.database_name.as_ref().unwrap_or_else(|| &self.name)
->>>>>>> ec808e38
+        self.single_database_name().unwrap_or_else(|| &self.name)
     }
 }
 
