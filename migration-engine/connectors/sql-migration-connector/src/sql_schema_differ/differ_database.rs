use super::{column, enums::EnumDiffer, table::TableDiffer};
use crate::{flavour::SqlFlavour, pair::Pair, SqlDatabaseSchema};
#[cfg(feature = "postgresql")]
use sql_schema_describer::postgres::{ExtensionId, ExtensionWalker, PostgresSchemaExt};
use sql_schema_describer::{
<<<<<<< HEAD
    postgres::{ExtensionId, ExtensionWalker, PostgresSchemaExt},
    walkers::{EnumWalker, TableColumnWalker, TableWalker},
    NamespaceId, NamespaceWalker, TableColumnId, TableId,
=======
    walkers::{ColumnWalker, EnumWalker, TableWalker},
    ColumnId, NamespaceId, NamespaceWalker, TableId,
>>>>>>> fc595772
};
use std::{
    borrow::Cow,
    collections::{BTreeMap, BTreeSet, HashMap},
    ops::Bound,
};

type Table<'a> = (Option<Cow<'a, str>>, Cow<'a, str>);

pub(crate) struct DifferDatabase<'a> {
    pub(super) flavour: &'a dyn SqlFlavour,
    /// The schemas being diffed
    pub(crate) schemas: Pair<&'a SqlDatabaseSchema>,
    /// Namespace name -> namespace indexes.
    namespaces: HashMap<Cow<'a, str>, Pair<Option<NamespaceId>>>,
    /// Table name -> table indexes.
    tables: HashMap<Table<'a>, Pair<Option<TableId>>>,
    /// (table_idxs, column_name) -> column_idxs. BTreeMap because we want range
    /// queries (-> all the columns in a table).
    columns: BTreeMap<(Pair<TableId>, &'a str), Pair<Option<TableColumnId>>>,
    /// (table_idx, column_idx) -> ColumnChanges
    column_changes: HashMap<Pair<TableColumnId>, column::ColumnChanges>,
    /// Postgres extension name -> extension indexes.
    #[cfg(feature = "postgresql")]
    pub(super) extensions: HashMap<&'a str, Pair<Option<ExtensionId>>>,
    /// Tables that will need to be completely redefined (dropped and recreated) for the migration
    /// to succeed. It needs to be crate public because it is set from the flavour.
    pub(crate) tables_to_redefine: BTreeSet<Pair<TableId>>,
}

impl<'a> DifferDatabase<'a> {
    pub(crate) fn new(schemas: Pair<&'a SqlDatabaseSchema>, flavour: &'a dyn SqlFlavour) -> Self {
        let namespace_count_lb = std::cmp::max(
            schemas.previous.describer_schema.namespaces_count(),
            schemas.next.describer_schema.namespaces_count(),
        );
        let table_count_lb = std::cmp::max(
            schemas.previous.describer_schema.tables_count(),
            schemas.next.describer_schema.tables_count(),
        );

        let mut db = DifferDatabase {
            flavour,
            schemas,
            namespaces: HashMap::with_capacity(namespace_count_lb),
            tables: HashMap::with_capacity(table_count_lb),
            columns: BTreeMap::new(),
            column_changes: Default::default(),
            #[cfg(feature = "postgresql")]
            extensions: Default::default(),
            tables_to_redefine: Default::default(),
        };

        let mut columns_cache = HashMap::new();
        let table_is_ignored = |table_name: &str| {
            table_name == crate::MIGRATIONS_TABLE_NAME || flavour.table_should_be_ignored(table_name)
        };

        // First insert all namespaces from the previous schema.
        for namespace in schemas.previous.describer_schema.walk_namespaces() {
            let namespace_name = if flavour.lower_cases_table_names() {
                namespace.name().to_ascii_lowercase().into()
            } else {
                Cow::Borrowed(namespace.name())
            };
            db.namespaces
                .insert(namespace_name, Pair::new(Some(namespace.id), None));
        }

        // Then insert all namespaces from the next schema.
        for namespace in schemas.next.describer_schema.walk_namespaces() {
            let namespace_name = if flavour.lower_cases_table_names() {
                namespace.name().to_ascii_lowercase().into()
            } else {
                Cow::Borrowed(namespace.name())
            };
            let entry = db.namespaces.entry(namespace_name).or_default();
            entry.next = Some(namespace.id);
        }

        // First insert all tables from the previous schema.
        for table in schemas
            .previous
            .describer_schema
            .table_walkers()
            .filter(|t| !table_is_ignored(t.name()))
        {
            let table_name = if flavour.lower_cases_table_names() {
                table.name().to_ascii_lowercase().into()
            } else {
                Cow::Borrowed(table.name())
            };
            db.tables.insert(
                (table.namespace().map(Cow::Borrowed), table_name),
                Pair::new(Some(table.id), None),
            );
        }

        // Then insert all tables from the next schema. Since we have all the
        // relevant tables, we can fill in columns at this step.
        for table in schemas
            .next
            .describer_schema
            .table_walkers()
            .filter(|t| !table_is_ignored(t.name()))
        {
            let table_name = if flavour.lower_cases_table_names() {
                table.name().to_ascii_lowercase().into()
            } else {
                Cow::Borrowed(table.name())
            };
            let entry = db
                .tables
                .entry((table.namespace().map(Cow::Borrowed), table_name))
                .or_default();
            entry.next = Some(table.id);

            // Deal with tables that are both in the previous and the next
            // schema: we are going to look at heir columns.
            if let Some(table_pair) = entry.transpose() {
                let tables = schemas.walk(table_pair);

                columns_cache.clear();

                // Same as for tables, walk the previous columns first.
                for column in tables.previous.columns() {
                    columns_cache.insert(column.name(), Pair::new(Some(column.id), None));
                }

                for column in tables.next.columns() {
                    let entry = columns_cache.entry(column.name()).or_default();
                    entry.next = Some(column.id);
                }

                // Special treatment for columns that are in both previous and
                // next table: diff the column.
                for (column_name, column_ids) in &columns_cache {
                    db.columns.insert((table_pair, column_name), *column_ids);

                    if let Some(column_ids) = column_ids.transpose() {
                        let column_walkers = schemas.walk(column_ids);
                        let changes = column::all_changes(column_walkers, flavour);
                        db.column_changes.insert(column_ids, changes);
                    }
                }
            }
        }

        flavour.set_tables_to_redefine(&mut db);
        flavour.define_extensions(&mut db);

        db
    }

    pub(crate) fn all_column_pairs(&self) -> impl Iterator<Item = Pair<TableColumnId>> + '_ {
        self.columns.iter().filter_map(|(_, cols)| cols.transpose())
    }

    pub(crate) fn column_pairs(&self, table: Pair<TableId>) -> impl Iterator<Item = Pair<TableColumnId>> + '_ {
        self.range_columns(table).filter_map(|(_k, v)| v.transpose())
    }

    pub(crate) fn column_changes(&self, column: Pair<TableColumnId>) -> column::ColumnChanges {
        self.column_changes[&column]
    }

    pub(crate) fn column_changes_for_walkers(&self, walkers: Pair<TableColumnWalker<'_>>) -> column::ColumnChanges {
        self.column_changes(walkers.map(|c| c.id))
    }

    pub(crate) fn created_columns(&self, table: Pair<TableId>) -> impl Iterator<Item = TableColumnId> + '_ {
        self.range_columns(table)
            .filter(|(_k, v)| v.previous.is_none())
            .filter_map(|(_k, v)| v.next)
    }

    pub(crate) fn created_tables(&self) -> impl Iterator<Item = TableWalker<'_>> + '_ {
        self.tables
            .values()
            .filter(|p| p.previous.is_none())
            .filter_map(|p| p.next)
            .map(move |table_id| self.schemas.next.walk(table_id))
    }

    pub(crate) fn created_namespaces(&self) -> impl Iterator<Item = NamespaceWalker<'_>> + '_ {
        self.namespaces
            .values()
            .filter(|p| p.previous.is_none())
            .filter_map(|p| p.next)
            .map(move |namespace_id| self.schemas.next.walk(namespace_id))
    }

    pub(crate) fn dropped_columns(&self, table: Pair<TableId>) -> impl Iterator<Item = TableColumnId> + '_ {
        self.range_columns(table)
            .filter(|(_k, v)| v.next.is_none())
            .filter_map(|(_k, v)| v.previous)
    }

    pub(crate) fn dropped_tables(&self) -> impl Iterator<Item = TableWalker<'a>> + '_ {
        self.tables
            .values()
            .filter(|p| p.next.is_none())
            .filter_map(|p| p.previous)
            .map(move |table_id| self.schemas.previous.walk(table_id))
    }

    fn range_columns(
        &self,
        table: Pair<TableId>,
    ) -> impl Iterator<Item = (&(Pair<TableId>, &'a str), &Pair<Option<TableColumnId>>)> {
        self.columns
            .range((Bound::Included(&(table, "")), Bound::Unbounded))
            .take_while(move |((t, _), _)| *t == table)
    }

    /// An iterator over the tables that are present in both schemas.
    pub(crate) fn table_pairs<'db>(&'db self) -> impl Iterator<Item = TableDiffer<'a, 'db>> + 'db {
        self.tables
            .values()
            .filter_map(|p| p.transpose())
            .map(move |table_ids| TableDiffer {
                tables: self.schemas.walk(table_ids),
                db: self,
            })
    }

    /// Same as `table_pairs()`, but with the redefined tables filtered out.
    pub(crate) fn non_redefined_table_pairs<'db>(&'db self) -> impl Iterator<Item = TableDiffer<'a, 'db>> + 'db {
        self.table_pairs()
            .filter(move |differ| !self.tables_to_redefine.contains(&differ.table_ids()))
    }

    pub(crate) fn table_is_redefined(&self, namespace: Option<Cow<'_, str>>, table_name: Cow<'_, str>) -> bool {
        self.tables
            .get(&(namespace, table_name))
            .and_then(|pair| pair.transpose())
            .map(|ids| self.tables_to_redefine.contains(&ids))
            .unwrap_or(false)
    }

    pub(crate) fn enum_pairs(&self) -> impl Iterator<Item = EnumDiffer<'_>> {
        self.previous_enums().filter_map(move |previous| {
            self.next_enums()
                .find(|next| enums_match(&previous, next))
                .map(|next| EnumDiffer {
                    enums: Pair::new(previous, next),
                })
        })
    }

    pub(crate) fn created_enums<'db>(&'db self) -> impl Iterator<Item = EnumWalker<'a>> + 'db {
        self.next_enums()
            .filter(move |next| !self.previous_enums().any(|previous| enums_match(&previous, next)))
    }

    pub(crate) fn dropped_enums<'db>(&'db self) -> impl Iterator<Item = EnumWalker<'a>> + 'db {
        self.previous_enums()
            .filter(move |previous| !self.next_enums().any(|next| enums_match(previous, &next)))
    }

    #[cfg(feature = "postgresql")]
    /// Extensions not present in the previous schema.
    pub(crate) fn created_extensions(&self) -> impl Iterator<Item = ExtensionId> + '_ {
        self.extensions
            .values()
            .filter(|pair| pair.previous.is_none())
            .filter_map(|pair| pair.next)
    }

    #[cfg(feature = "postgresql")]
    /// Non-relocatable extensions present in both schemas with changed values.
    pub(crate) fn non_relocatable_extension_pairs<'db>(
        &'db self,
    ) -> impl Iterator<Item = Pair<ExtensionWalker<'a>>> + 'db {
        self.previous_extensions().filter_map(move |previous| {
            self.next_extensions()
                .find(|next| {
                    previous.name() == next.name()
                        && !extensions_match(previous, *next)
                        && (!previous.relocatable() && !next.relocatable())
                })
                .map(|next| Pair::new(previous, next))
        })
    }

    #[cfg(feature = "postgresql")]
    /// Relocatable extensions present in both schemas with changed values.
    pub(crate) fn relocatable_extension_pairs<'db>(&'db self) -> impl Iterator<Item = Pair<ExtensionWalker<'a>>> + 'db {
        self.previous_extensions().filter_map(move |previous| {
            self.next_extensions()
                .find(|next| {
                    previous.name() == next.name()
                        && !extensions_match(previous, *next)
                        && (previous.relocatable() || next.relocatable())
                })
                .map(|next| Pair::new(previous, next))
        })
    }

    fn previous_enums(&self) -> impl Iterator<Item = EnumWalker<'a>> {
        self.schemas.previous.describer_schema.enum_walkers()
    }

    fn next_enums(&self) -> impl Iterator<Item = EnumWalker<'a>> {
        self.schemas.next.describer_schema.enum_walkers()
    }

    #[cfg(feature = "postgresql")]
    fn previous_extensions(&self) -> impl Iterator<Item = ExtensionWalker<'a>> {
        let conn_data: &PostgresSchemaExt = self.schemas.previous.describer_schema.downcast_connector_data();
        conn_data.extension_walkers()
    }

    #[cfg(feature = "postgresql")]
    fn next_extensions(&self) -> impl Iterator<Item = ExtensionWalker<'a>> {
        let conn_data: &PostgresSchemaExt = self.schemas.next.describer_schema.downcast_connector_data();
        conn_data.extension_walkers()
    }
}

#[cfg(feature = "postgresql")]
pub(crate) fn extensions_match(previous: ExtensionWalker<'_>, next: ExtensionWalker<'_>) -> bool {
    let names_match = previous.name() == next.name();

    let versions_match =
        previous.version() == next.version() || previous.version().is_empty() || next.version().is_empty();

    let schemas_match = previous.schema() == next.schema() || previous.schema().is_empty() || next.schema().is_empty();

    names_match && versions_match && schemas_match
}

fn enums_match(previous: &EnumWalker<'_>, next: &EnumWalker<'_>) -> bool {
    previous.name() == next.name() && previous.namespace() == next.namespace()
}<|MERGE_RESOLUTION|>--- conflicted
+++ resolved
@@ -3,14 +3,8 @@
 #[cfg(feature = "postgresql")]
 use sql_schema_describer::postgres::{ExtensionId, ExtensionWalker, PostgresSchemaExt};
 use sql_schema_describer::{
-<<<<<<< HEAD
-    postgres::{ExtensionId, ExtensionWalker, PostgresSchemaExt},
     walkers::{EnumWalker, TableColumnWalker, TableWalker},
     NamespaceId, NamespaceWalker, TableColumnId, TableId,
-=======
-    walkers::{ColumnWalker, EnumWalker, TableWalker},
-    ColumnId, NamespaceId, NamespaceWalker, TableId,
->>>>>>> fc595772
 };
 use std::{
     borrow::Cow,
