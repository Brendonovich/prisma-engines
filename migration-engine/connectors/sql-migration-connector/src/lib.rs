--- conflicted
+++ resolved
@@ -16,11 +16,7 @@
 pub use error::*;
 pub use sql_migration::*;
 
-<<<<<<< HEAD
 use database_introspection::IntrospectionConnector;
-=======
-use database_inspector::{DatabaseInspector, sqlite_with_database, postgres_with_database, mysql_with_database};
->>>>>>> ca4a7595
 use migration_connector::*;
 use migration_database::*;
 use prisma_query::connector::{MysqlParams, PostgresParams};
@@ -143,18 +139,11 @@
         schema_name: String,
         file_path: Option<String>,
     ) -> Self {
-<<<<<<< HEAD
         let introspection_connection = Arc::new(MigrationDatabaseWrapper { database: Arc::clone(&conn) });
         let inspector: Arc<dyn IntrospectionConnector + Send + Sync + 'static> = match sql_family {
             SqlFamily::Sqlite => Arc::new(database_introspection::sqlite::IntrospectionConnector::new(introspection_connection)),
             SqlFamily::Postgres => Arc::new(database_introspection::postgres::IntrospectionConnector::new(introspection_connection)),
             SqlFamily::Mysql => Arc::new(database_introspection::mysql::IntrospectionConnector::new(introspection_connection)),
-=======
-        let inspector: Arc<dyn DatabaseInspector + Send + Sync + 'static> = match sql_family {
-            SqlFamily::Sqlite => Arc::new(sqlite_with_database(Arc::clone(&conn))),
-            SqlFamily::Postgres => Arc::new(postgres_with_database(Arc::clone(&conn))),
-            SqlFamily::Mysql => Arc::new(mysql_with_database(Arc::clone(&conn))),
->>>>>>> ca4a7595
         };
 
         let migration_persistence = Arc::new(SqlMigrationPersistence {
