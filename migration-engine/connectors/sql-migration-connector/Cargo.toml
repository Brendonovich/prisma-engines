--- conflicted
+++ resolved
@@ -4,7 +4,6 @@
 version = "0.1.0"
 
 [features]
-<<<<<<< HEAD
 mysql = [
   "quaint/mysql",
   "user-facing-errors/mysql",
@@ -29,26 +28,15 @@
   "sql-ddl/postgresql",
   "sql-schema-describer/postgresql",
 ]
-
-[dependencies]
-datamodel = { path = "../../../libs/datamodel/core", features = ["sql"] }
-=======
 vendored-openssl = ["quaint/vendored-openssl"]
 
 [dependencies]
 psl.workspace = true
->>>>>>> d6e67a83
 migration-connector = { path = "../migration-connector" }
 sql-schema-describer = { path = "../../../libs/sql-schema-describer" }
 sql-ddl = { path = "../../../libs/sql-ddl" }
-<<<<<<< HEAD
-user-facing-errors = { path = "../../../libs/user-facing-errors", features = [
-  "sql",
-] }
-=======
 sql-introspection-connector = { path = "../../../introspection-engine/connectors/sql-introspection-connector" }
 user-facing-errors = { path = "../../../libs/user-facing-errors", features = ["sql"] }
->>>>>>> d6e67a83
 
 chrono = { version = "0.4" }
 connection-string = "0.1.10"
@@ -63,12 +51,4 @@
 url = "2.1.1"
 uuid.workspace = true
 either = "1.6"
-<<<<<<< HEAD
-
-[dependencies.quaint]
-git = "https://github.com/prisma/quaint"
-rev = "fb4fe90682b4fecb485fd0d6975dd15a3bc9616b"
-features = ["json", "uuid", "chrono", "bigdecimal", "expose-drivers"]
-=======
-quaint.workspace = true
->>>>>>> d6e67a83
+quaint = { workspace = true, features = ["json", "uuid", "chrono", "bigdecimal", "expose-drivers"] }