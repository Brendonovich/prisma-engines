--- conflicted
+++ resolved
@@ -18,13 +18,8 @@
 /// `connectors`. Each connector has its own async task, and communicates with the core through
 /// channels. That ensures that each connector is handling requests one at a time to avoid
 /// synchronization issues. You can think of it in terms of the actor model.
-<<<<<<< HEAD
-pub struct EngineState {
-    initial_datamodel: Option<String>,
-=======
 pub(crate) struct EngineState {
     initial_datamodel: Option<psl::ValidatedSchema>,
->>>>>>> d6e67a83
     host: Arc<dyn ConnectorHost>,
     // A map from either:
     //
