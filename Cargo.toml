[workspace]
resolver = "2"
members = [
  "introspection-engine/connectors/*",
  "introspection-engine/core",
  "introspection-engine/datamodel-renderer",
  "introspection-engine/introspection-engine-tests",
  "migration-engine/cli",
  "migration-engine/connectors/*",
  "migration-engine/core",
  "migration-engine/json-rpc-api-build",
  "migration-engine/migration-engine-tests",
  "migration-engine/qe-setup",
  "query-engine/connectors/query-connector",
  "query-engine/connectors/sql-query-connector",
  "query-engine/connectors/mongodb-query-connector",
  "query-engine/core",
  "query-engine/dmmf",
  "query-engine/metrics",
  "query-engine/query-engine",
  "query-engine/query-engine-node-api",
  "query-engine/connector-test-kit-rs/query-engine-tests",
  "query-engine/prisma-models",
  "query-engine/request-handlers",
  "query-engine/schema",
  "query-engine/schema-builder",
  "libs/*",
  "prisma-fmt",
  "prisma-fmt-wasm",
  "psl/*",
]

[workspace.dependencies]
psl = { path = "./psl/psl" }
serde_json = { version = "1", features = ["float_roundtrip", "preserve_order"] }
serde = { version = "1", features = ["derive"] }
tokio = { version = "1.15", features = ["rt-multi-thread", "macros", "sync", "io-std", "io-util", "parking_lot", "time"] }
user-facing-errors = { path = "./libs/user-facing-errors" }
uuid = { version = "1", features = ["serde"] }

[workspace.dependencies.quaint]
git = "https://github.com/prisma/quaint"
features = [
  "bigdecimal",
  "chrono",
  "expose-drivers",
  "fmt-sql",
  "json",
  "mssql",
  "mysql",
  "pooled",
  "postgresql",
  "sqlite",
  "uuid",
]

[profile.dev.package.backtrace]
opt-level = 3

[profile.release.package.query-engine-node-api]
strip = "symbols"

[profile.release.package.query-engine]
strip = "symbols"

[profile.release]
lto = "fat"
codegen-units = 1
<<<<<<< HEAD
opt-level = 'z'   # Optimize for size.
#strip="symbols"
=======
opt-level = 's' # Optimize for size.
>>>>>>> d6e67a83
<|MERGE_RESOLUTION|>--- conflicted
+++ resolved
@@ -66,9 +66,4 @@
 [profile.release]
 lto = "fat"
 codegen-units = 1
-<<<<<<< HEAD
-opt-level = 'z'   # Optimize for size.
-#strip="symbols"
-=======
-opt-level = 's' # Optimize for size.
->>>>>>> d6e67a83
+opt-level = 's' # Optimize for size.