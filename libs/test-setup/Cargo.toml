--- conflicted
+++ resolved
@@ -14,13 +14,7 @@
 tracing-error = "0.2"
 tracing-subscriber = { version = "0.3", features = ["fmt", "env-filter"] }
 url = "2.1.1"
-<<<<<<< HEAD
-
-[dependencies.quaint]
-git = "https://github.com/prisma/quaint"
-rev = "fb4fe90682b4fecb485fd0d6975dd15a3bc9616b"
-optional = true
-features = [
+quaint = { workspace = true, optional = true, features = [
     "postgresql",
     "mysql",
     "mssql",
@@ -29,10 +23,7 @@
     "uuid",
     "chrono",
     "bigdecimal",
-]
-=======
-quaint = { workspace = true, optional = true }
->>>>>>> d6e67a83
+] }
 
 [features]
 default = ["sql"]
