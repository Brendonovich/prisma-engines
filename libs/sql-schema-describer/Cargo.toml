--- conflicted
+++ resolved
@@ -23,20 +23,9 @@
 tracing = "0.1"
 tracing-error = "0.2"
 tracing-futures = "0.2"
-<<<<<<< HEAD
-
-[dependencies.quaint]
-git = "https://github.com/prisma/quaint"
-rev = "fb4fe90682b4fecb485fd0d6975dd15a3bc9616b"
-features = ["expose-drivers", "chrono", "bigdecimal"]
+quaint = { workspace = true, features = ["expose-drivers", "chrono", "bigdecimal"] }
 
 [dev-dependencies]
-barrel = { git = "https://github.com/prisma/barrel.git", rev = "4e84cf3d5013b4c92eb81d7ba90cd1c1c01c6805" }
-=======
-quaint.workspace = true
-
-[dev-dependencies]
->>>>>>> d6e67a83
 expect-test = "1.2.2"
 pretty_assertions = "1"
 test-macros = { path = "../test-macros" }
