--- conflicted
+++ resolved
@@ -23,7 +23,7 @@
 
 [dependencies.quaint]
 git = "https://github.com/prisma/quaint"
-rev = "479e08a41b13902028906bc05f778688c06a3f18"
+rev = "fb4fe90682b4fecb485fd0d6975dd15a3bc9616b"
 features = [
     "expose-drivers",
     "chrono",
@@ -35,12 +35,8 @@
 ]
 
 [dev-dependencies]
-<<<<<<< HEAD
 barrel = { git = "https://github.com/prisma/barrel.git", rev = "4e84cf3d5013b4c92eb81d7ba90cd1c1c01c6805", features = ["sqlite3", "mysql", "pg", "mssql"] }
-=======
-barrel = { git = "https://github.com/prisma/barrel.git", features = ["sqlite3", "mysql", "pg", "mssql"], branch = "mssql-support" }
 expect-test = "1.2.2"
->>>>>>> 2920a978
 pretty_assertions = "0.6"
 test-macros = { path = "../test-macros" }
 test-setup = { path = "../test-setup" }
