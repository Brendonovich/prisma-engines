[package]
authors = ["Marcus Böhm <boehm@prisma.io>"]
edition = "2021"
name = "prisma-value"
version = "0.1.0"

[features]
default = []

[dependencies]
base64 = "0.12"
chrono = { version = "0.4", features = ["serde"] }
once_cell = "1.3"
regex = "1.2"
bigdecimal = "0.2"
serde = { version = "1.0", features = ["derive"] }
serde_json = { version = "1.0", features = ["float_roundtrip"] }
<<<<<<< HEAD
uuid = { version = "0.8", features = ["serde"] }

[dependencies.quaint]
features = ["uuid", "json", "chrono", "bigdecimal", "postgresql"]
git = "https://github.com/prisma/quaint"
rev = "479e08a41b13902028906bc05f778688c06a3f18"
optional = true
=======
uuid = { version = "0.8", features = ["serde"] }
>>>>>>> 2920a978
<|MERGE_RESOLUTION|>--- conflicted
+++ resolved
@@ -15,14 +15,4 @@
 bigdecimal = "0.2"
 serde = { version = "1.0", features = ["derive"] }
 serde_json = { version = "1.0", features = ["float_roundtrip"] }
-<<<<<<< HEAD
-uuid = { version = "0.8", features = ["serde"] }
-
-[dependencies.quaint]
-features = ["uuid", "json", "chrono", "bigdecimal", "postgresql"]
-git = "https://github.com/prisma/quaint"
-rev = "479e08a41b13902028906bc05f778688c06a3f18"
-optional = true
-=======
-uuid = { version = "0.8", features = ["serde"] }
->>>>>>> 2920a978
+uuid = { version = "0.8", features = ["serde"] }