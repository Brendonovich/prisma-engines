[package]
name = "user-facing-errors"
version = "0.1.0"
edition = "2021"

[dependencies]
user-facing-error-macros = { path = "../user-facing-error-macros" }
serde_json.workspace = true
serde.workspace = true
backtrace = "0.3.40"
tracing = "0.1"
indoc = "1"
<<<<<<< HEAD

[dependencies.quaint]
git = "https://github.com/prisma/quaint"
rev = "fb4fe90682b4fecb485fd0d6975dd15a3bc9616b"
optional = true
=======
quaint = { workspace = true, optional = true }
>>>>>>> d6e67a83

[features]
sql = ["quaint"]
mysql = ["quaint/mysql"]
sqlite = ["quaint/sqlite"]
postgresql = ["quaint/postgresql"]
mssql = ["quaint/mssql"]
default = []<|MERGE_RESOLUTION|>--- conflicted
+++ resolved
@@ -10,15 +10,7 @@
 backtrace = "0.3.40"
 tracing = "0.1"
 indoc = "1"
-<<<<<<< HEAD
-
-[dependencies.quaint]
-git = "https://github.com/prisma/quaint"
-rev = "fb4fe90682b4fecb485fd0d6975dd15a3bc9616b"
-optional = true
-=======
 quaint = { workspace = true, optional = true }
->>>>>>> d6e67a83
 
 [features]
 sql = ["quaint"]
