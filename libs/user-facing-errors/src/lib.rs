#![deny(unsafe_code, warnings, rust_2018_idioms)]
#![allow(clippy::derive_partial_eq_without_eq)]

mod panic_hook;

pub mod common;
<<<<<<< HEAD
pub mod introspection_engine;
pub mod migration_engine;
#[cfg(feature = "quaint")]
=======
#[cfg(feature = "sql")]
>>>>>>> 1e7af066
pub mod quaint;
pub mod query_engine;
pub mod schema_engine;

use serde::{Deserialize, Serialize};
use std::borrow::Cow;

pub use panic_hook::set_panic_hook;

pub trait UserFacingError: serde::Serialize {
    const ERROR_CODE: &'static str;

    fn message(&self) -> String;
}

/// A less dynamic type of user-facing errors. This is used in the introspection and migration
/// engines for simpler, more robust and helpful error handling — extra details are attached
/// opportunistically.
pub trait SimpleUserFacingError {
    const ERROR_CODE: &'static str;
    const MESSAGE: &'static str;
}

impl<T> UserFacingError for T
where
    T: SimpleUserFacingError + Serialize,
{
    const ERROR_CODE: &'static str = <Self as SimpleUserFacingError>::ERROR_CODE;

    fn message(&self) -> String {
        <Self as SimpleUserFacingError>::MESSAGE.to_owned()
    }
}

#[derive(Serialize, Deserialize, Clone, PartialEq, Debug)]
pub struct KnownError {
    pub message: String,
    pub meta: serde_json::Value,
    pub error_code: Cow<'static, str>,
}

impl KnownError {
    pub fn new<T: UserFacingError>(inner: T) -> KnownError {
        KnownError {
            message: inner.message(),
            meta: serde_json::to_value(&inner).expect("Failed to render user facing error metadata to JSON"),
            error_code: Cow::from(T::ERROR_CODE),
        }
    }
}

#[derive(Serialize, Deserialize, PartialEq, Debug, Clone)]
pub struct UnknownError {
    pub message: String,
    pub backtrace: Option<String>,
}

impl UnknownError {
    pub fn new(err: &dyn std::error::Error) -> Self {
        UnknownError {
            message: err.to_string(),
            backtrace: None,
        }
    }
}

#[derive(Serialize, Deserialize, PartialEq, Debug, Clone)]
pub struct Error {
    is_panic: bool,
    #[serde(flatten)]
    inner: ErrorType,

    #[serde(skip_serializing_if = "Option::is_none")]
    batch_request_idx: Option<usize>,
}

#[derive(Serialize, Deserialize, PartialEq, Debug, Clone)]
#[serde(untagged)]
enum ErrorType {
    Known(KnownError),
    Unknown(UnknownError),
}

impl Error {
    /// Try to interpret the error as a known error.
    pub fn as_known(&self) -> Option<&KnownError> {
        match &self.inner {
            ErrorType::Known(err) => Some(err),
            ErrorType::Unknown(_) => None,
        }
    }

    pub fn message(&self) -> &str {
        match &self.inner {
            ErrorType::Known(err) => &err.message,
            ErrorType::Unknown(err) => &err.message,
        }
    }

    pub fn batch_request_idx(&self) -> Option<usize> {
        self.batch_request_idx
    }

    pub fn new_non_panic_with_current_backtrace(message: String) -> Self {
        Error {
            inner: ErrorType::Unknown(UnknownError {
                message,
                backtrace: Some(format!("{:?}", backtrace::Backtrace::new())),
            }),
            is_panic: false,
            batch_request_idx: None,
        }
    }

    /// Construct a new UnknownError from a `PanicInfo` in a panic hook. `UnknownError`s created
    /// with this constructor will have a proper, useful backtrace.
    pub fn new_in_panic_hook(panic_info: &std::panic::PanicInfo<'_>) -> Self {
        let message = panic_info
            .payload()
            .downcast_ref::<&str>()
            .map(|s| -> String { (*s).to_owned() })
            .or_else(|| panic_info.payload().downcast_ref::<String>().map(|s| s.to_owned()))
            .unwrap_or_else(|| "<unknown panic>".to_owned());

        let backtrace = Some(format!("{:?}", backtrace::Backtrace::new()));
        let location = panic_info
            .location()
            .map(|loc| format!("{loc}"))
            .unwrap_or_else(|| "<unknown location>".to_owned());

        Error {
            inner: ErrorType::Unknown(UnknownError {
                message: format!("[{location}] {message}"),
                backtrace,
            }),
            is_panic: true,
            batch_request_idx: None,
        }
    }

    /// Build from a KnownError
    pub fn new_known(err: KnownError) -> Self {
        Error {
            inner: ErrorType::Known(err),
            is_panic: false,
            batch_request_idx: None,
        }
    }

    pub fn from_panic_payload(panic_payload: Box<dyn std::any::Any + Send + 'static>) -> Self {
        let message = Self::extract_panic_message(panic_payload).unwrap_or_else(|| "<unknown panic>".to_owned());

        Error {
            inner: ErrorType::Unknown(UnknownError {
                message,
                backtrace: None,
            }),
            is_panic: true,
            batch_request_idx: None,
        }
    }

    pub fn extract_panic_message(panic_payload: Box<dyn std::any::Any + Send + 'static>) -> Option<String> {
        panic_payload
            .downcast_ref::<&str>()
            .map(|s| -> String { (*s).to_owned() })
            .or_else(|| panic_payload.downcast_ref::<String>().map(|s| s.to_owned()))
    }

    /// Extract the inner known error, or panic.
    pub fn unwrap_known(self) -> KnownError {
        match self.inner {
            ErrorType::Known(err) => err,
            err @ ErrorType::Unknown(_) => panic!("Expected known error, got {err:?}"),
        }
    }

    pub fn set_batch_request_idx(&mut self, batch_request_idx: usize) {
        self.batch_request_idx = Some(batch_request_idx)
    }
}

pub fn new_backtrace() -> backtrace::Backtrace {
    backtrace::Backtrace::new()
}

impl<T: UserFacingError> From<T> for Error {
    fn from(err: T) -> Self {
        Self::from(KnownError::new(err))
    }
}

impl From<UnknownError> for Error {
    fn from(unknown_error: UnknownError) -> Self {
        Error {
            inner: ErrorType::Unknown(unknown_error),
            is_panic: false,
            batch_request_idx: None,
        }
    }
}

impl From<KnownError> for Error {
    fn from(known_error: KnownError) -> Self {
        Error {
            is_panic: false,
            inner: ErrorType::Known(known_error),
            batch_request_idx: None,
        }
    }
}<|MERGE_RESOLUTION|>--- conflicted
+++ resolved
@@ -4,13 +4,7 @@
 mod panic_hook;
 
 pub mod common;
-<<<<<<< HEAD
-pub mod introspection_engine;
-pub mod migration_engine;
-#[cfg(feature = "quaint")]
-=======
 #[cfg(feature = "sql")]
->>>>>>> 1e7af066
 pub mod quaint;
 pub mod query_engine;
 pub mod schema_engine;
